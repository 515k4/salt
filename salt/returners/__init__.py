--- conflicted
+++ resolved
@@ -209,17 +209,10 @@
     if profile:
         log.info('Using profile %s', profile)
 
-<<<<<<< HEAD
         if 'config.option' in __salt__:
+            creds = cfg(profile)
+        else:
             creds = cfg.get(profile)
-        else:
-            creds = cfg(profile)
-=======
-    if 'config.option' in __salt__:
-        creds = cfg(profile)
-    else:
-        creds = cfg.get(profile)
->>>>>>> 3d885c04
 
     if not creds:
         return {}
