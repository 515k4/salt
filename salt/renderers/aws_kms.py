--- conflicted
+++ resolved
@@ -1,11 +1,5 @@
 # -*- coding: utf-8 -*-
-<<<<<<< HEAD
-r'''
-=======
 r"""
-Renderer that will decrypt ciphers encrypted using `AWS KMS Envelope Encryption`_.
-
->>>>>>> a670b4ae
 .. _`AWS KMS Envelope Encryption`: https://docs.aws.amazon.com/kms/latest/developerguide/workflow.html
 
 Renderer that will decrypt ciphers encrypted using `AWS KMS Envelope Encryption`_.
