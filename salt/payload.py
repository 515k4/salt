--- conflicted
+++ resolved
@@ -146,7 +146,8 @@
 
             gc.disable()  # performance optimization for msgpack
             loads_kwargs = {'use_list': True,
-                            'ext_hook': ext_type_decoder}
+                            'ext_hook': ext_type_decoder,
+                            '_msgpack_module': msgpack}
             if msgpack.version >= (0, 4, 0):
                 # msgpack only supports 'encoding' starting in 0.4.0.
                 # Due to this, if we don't need it, don't pass it at all so
@@ -160,27 +161,14 @@
                 else:
                     loads_kwargs['encoding'] = encoding
                 try:
-<<<<<<< HEAD
-                    ret = salt.utils.msgpack.loads(msg, use_list=True,
-                                                   ext_hook=ext_type_decoder,
-                                                   encoding=encoding,
-                                                   _msgpack_module=msgpack)
-=======
                     ret = msgpack.loads(msg, **loads_kwargs)
->>>>>>> 16b51a22
                 except UnicodeDecodeError:
                     # msg contains binary data
                     loads_kwargs.pop('raw', None)
                     loads_kwargs.pop('encoding', None)
                     ret = msgpack.loads(msg, **loads_kwargs)
             else:
-<<<<<<< HEAD
-                ret = salt.utils.msgpack.loads(msg, use_list=True,
-                                               ext_hook=ext_type_decoder,
-                                               _msgpack_module=msgpack)
-=======
                 ret = msgpack.loads(msg, **loads_kwargs)
->>>>>>> 16b51a22
             if six.PY3 and encoding is None and not raw:
                 ret = salt.transport.frame.decode_embedded_strs(ret)
         except Exception as exc:
