--- conflicted
+++ resolved
@@ -354,19 +354,12 @@
                 self.action_log_info('Starting up')
                 self.verify_hash_type()
                 self.minion.tune_in()
-<<<<<<< HEAD
+                if self.minion.restart:
+                    raise SaltClientError('Minion could not connect to Master')
         except (KeyboardInterrupt, SaltSystemExit) as error:
             self.action_log_info('Stopping')
             if isinstance(error, KeyboardInterrupt):
                 log.warning('Exiting on Ctrl-c')
-=======
-                if self.minion.restart:
-                    raise SaltClientError('Minion could not connect to Master')
-        except (KeyboardInterrupt, SaltSystemExit) as exc:
-            log.warn('Stopping the Salt Minion')
-            if isinstance(exc, KeyboardInterrupt):
-                log.warn('Exiting on Ctrl-c')
->>>>>>> 395b7ad7
                 self.shutdown()
             else:
                 log.error(str(error))
