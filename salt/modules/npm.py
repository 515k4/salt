--- conflicted
+++ resolved
@@ -174,34 +174,7 @@
     # npm >1.2.21 is putting the output to stderr even though retcode is 0
     npm_output = result['stdout'] or result['stderr']
     try:
-<<<<<<< HEAD
-        return salt.utils.json.loads(npm_output)
-    except ValueError:
-        pass
-
-    json_npm_output = _extract_json(npm_output)
-    return json_npm_output or npm_output
-
-
-def _extract_json(npm_output):
-    lines = npm_output.splitlines()
-    log.debug(lines)
-
-    # Strip all lines until JSON output starts
-    while lines and not lines[0].startswith('{') and not lines[0].startswith('['):
-        lines = lines[1:]
-    while lines and not lines[-1].startswith('}') and not lines[-1].startswith(']'):
-        lines = lines[:-1]
-    # macOS with fsevents includes the following line in the return
-    # when a new module is installed which is invalid JSON:
-    #     [fsevents] Success: "..."
-    while lines and (lines[0].startswith('[fsevents]') or lines[0].startswith('Pass ')):
-        lines = lines[1:]
-    try:
-        return salt.utils.json.loads(''.join(lines))
-=======
         return salt.utils.json.find_json(npm_output)
->>>>>>> 062fe7cc
     except ValueError:
         return npm_output
 
