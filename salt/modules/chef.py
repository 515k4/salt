# -*- coding: utf-8 -*-
'''
Execute chef in server or solo mode
'''

# Import Python libs
import logging
import os

# Import Salt libs
import salt.utils
import salt.utils.decorators as decorators

log = logging.getLogger(__name__)


def __virtual__():
    '''
    Only load if chef is installed
    '''
    if not salt.utils.which('chef-client'):
        return False
    return True


def _default_logfile(exe_name):

    if salt.utils.is_windows():
        logfile = salt.utils.path_join(
            os.environ['TMP'],
            '{0}.log'.format(exe_name)
        )
    else:
        logfile = salt.utils.path_join(
            '/var/log',
            '{0}.log'.format(exe_name)
        )

    return logfile


@decorators.which('chef-client')
def client(whyrun=False,
           localmode=False,
           logfile=_default_logfile('chef-client'),
           **kwargs):
    '''
    Execute a chef client run and return a dict with the stderr, stdout,
    return code, and pid.

    CLI Example:

    .. code-block:: bash

        salt '*' chef.client server=https://localhost

    server
        The chef server URL

    client_key
        Set the client key file location

    config
        The configuration file to use

    config-file-jail
        Directory under which config files are allowed to be loaded
        (no client.rb or knife.rb outside this path will be loaded).

    environment
        Set the Chef Environment on the node

    group
        Group to set privilege to

    json-attributes
        Load attributes from a JSON file or URL

    localmode
        Point chef-client at local repository if True

    log_level
        Set the log level (debug, info, warn, error, fatal)

    logfile
        Set the log file location

    node-name
        The node name for this client

    override-runlist
        Replace current run list with specified items for a single run

    pid
        Set the PID file location, defaults to /tmp/chef-client.pid

    run-lock-timeout
        Set maximum duration to wait for another client run to finish,
        default is indefinitely.

    runlist
        Permanently replace current run list with specified items

    user
        User to set privilege to

    validation_key
        Set the validation key file location, used for registering new clients

    whyrun
        Enable whyrun mode when set to True

    '''
    args = ['chef-client',
            '--no-color',
            '--once',
            '--logfile "{0}"'.format(logfile),
            '--format doc']

    if whyrun:
        args.append('--why-run')

    if localmode:
        args.append('--local-mode')

    return _exec_cmd(*args, **kwargs)


@decorators.which('chef-solo')
def solo(whyrun=False,
         logfile=_default_logfile('chef-solo'),
         **kwargs):
    '''
    Execute a chef solo run and return a dict with the stderr, stdout,
    return code, and pid.

    CLI Example:

    .. code-block:: bash

        salt '*' chef.solo override-runlist=test

    config
        The configuration file to use

    environment
        Set the Chef Environment on the node

    group
        Group to set privilege to

    json-attributes
        Load attributes from a JSON file or URL

    log_level
        Set the log level (debug, info, warn, error, fatal)

    logfile
        Set the log file location

    node-name
        The node name for this client

    override-runlist
        Replace current run list with specified items for a single run

    recipe-url
        Pull down a remote gzipped tarball of recipes and untar it to
        the cookbook cache

    run-lock-timeout
        Set maximum duration to wait for another client run to finish,
        default is indefinitely.

    user
        User to set privilege to

    whyrun
        Enable whyrun mode when set to True
    '''
    args = ['chef-solo',
            '--no-color',
            '--logfile "{0}"'.format(logfile),
            '--format doc']

    args = ['chef-solo', '--no-color', '--logfile {0}'.format(logfile)]

    if whyrun:
        args.append('--why-run')

    return _exec_cmd(*args, **kwargs)


def _exec_cmd(*args, **kwargs):

    # Compile the command arguments
    cmd_args = ' '.join(args)
    cmd_kwargs = ''.join([
         ' --{0} {1}'.format(k, v)
         for k, v in kwargs.items() if not k.startswith('__')]
    )
    cmd_exec = '{0}{1}'.format(cmd_args, cmd_kwargs)
    log.debug('Chef command: {0}'.format(cmd_exec))

<<<<<<< HEAD
    # The only way to capture all the command output, including the
    # summary line, is to use the script command to write out to a file
    (filedesc, filename) = tempfile.mkstemp()
    result = __salt__['cmd.run_all']('script -q -c "{0}" {1}'.format(cmd_exec, filename),
                                     python_shell=False)

    # Read the output from the script command, stripping the first line
    with salt.utils.fopen(filename, 'r') as outfile:
        stdout = outfile.readlines()
    result['stdout'] = ''.join(stdout[1:])
    os.remove(filename)

    return result
=======
    return __salt__['cmd.run_all'](cmd_exec)
>>>>>>> 65707c09
<|MERGE_RESOLUTION|>--- conflicted
+++ resolved
@@ -202,20 +202,4 @@
     cmd_exec = '{0}{1}'.format(cmd_args, cmd_kwargs)
     log.debug('Chef command: {0}'.format(cmd_exec))
 
-<<<<<<< HEAD
-    # The only way to capture all the command output, including the
-    # summary line, is to use the script command to write out to a file
-    (filedesc, filename) = tempfile.mkstemp()
-    result = __salt__['cmd.run_all']('script -q -c "{0}" {1}'.format(cmd_exec, filename),
-                                     python_shell=False)
-
-    # Read the output from the script command, stripping the first line
-    with salt.utils.fopen(filename, 'r') as outfile:
-        stdout = outfile.readlines()
-    result['stdout'] = ''.join(stdout[1:])
-    os.remove(filename)
-
-    return result
-=======
-    return __salt__['cmd.run_all'](cmd_exec)
->>>>>>> 65707c09
+    return __salt__['cmd.run_all'](cmd_exec, python_shell=False)