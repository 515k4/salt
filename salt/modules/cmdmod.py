--- conflicted
+++ resolved
@@ -33,14 +33,11 @@
 import salt.utils.stringutils
 import salt.utils.templates
 import salt.utils.timed_subprocess
-<<<<<<< HEAD
 import salt.utils.user
 import salt.utils.versions
 import salt.utils.vt
+import salt.utils.win_dacl
 import salt.utils.win_reg
-=======
-import salt.utils.win_dacl
->>>>>>> 611ca1fc
 import salt.grains.extra
 from salt.ext import six
 from salt.exceptions import CommandExecutionError, TimedProcTimeoutError, \
@@ -2203,13 +2200,9 @@
         # "env" is not supported; Use "saltenv".
         kwargs.pop('__env__')
 
-<<<<<<< HEAD
+    win_cwd = False
     if salt.utils.platform.is_windows() and runas and cwd is None:
-=======
-    win_cwd = False
-    if salt.utils.is_windows() and runas and cwd is None:
         # Create a temp working directory
->>>>>>> 611ca1fc
         cwd = tempfile.mkdtemp(dir=__opts__['cachedir'])
         win_cwd = True
         salt.utils.win_dacl.set_permissions(obj_name=cwd,
@@ -2228,13 +2221,9 @@
                                           saltenv,
                                           **kwargs)
         if not fn_:
-<<<<<<< HEAD
-            if salt.utils.platform.is_windows() and runas:
-=======
             _cleanup_tempfile(path)
             # If a temp working directory was created (Windows), let's remove that
             if win_cwd:
->>>>>>> 611ca1fc
                 _cleanup_tempfile(cwd)
             return {'pid': 0,
                     'retcode': 1,
@@ -2244,13 +2233,9 @@
     else:
         fn_ = __salt__['cp.cache_file'](source, saltenv)
         if not fn_:
-<<<<<<< HEAD
-            if salt.utils.platform.is_windows() and runas:
-=======
             _cleanup_tempfile(path)
             # If a temp working directory was created (Windows), let's remove that
             if win_cwd:
->>>>>>> 611ca1fc
                 _cleanup_tempfile(cwd)
             return {'pid': 0,
                     'retcode': 1,
@@ -2282,20 +2267,13 @@
                bg=bg,
                password=password,
                **kwargs)
-<<<<<<< HEAD
-    if salt.utils.platform.is_windows() and runas:
-        _cleanup_tempfile(cwd)
-    else:
-        _cleanup_tempfile(path)
-
-    if hide_output:
-        ret['stdout'] = ret['stderr'] = ''
-=======
     _cleanup_tempfile(path)
     # If a temp working directory was created (Windows), let's remove that
     if win_cwd:
         _cleanup_tempfile(cwd)
->>>>>>> 611ca1fc
+
+    if hide_output:
+        ret['stdout'] = ret['stderr'] = ''
     return ret
 
 
