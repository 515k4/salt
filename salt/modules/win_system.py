--- conflicted
+++ resolved
@@ -526,20 +526,14 @@
         else:
             return '{0:.3f}TB'.format(val / 2**40)
 
-    # Connect to WMI
-    pythoncom.CoInitialize()
-    conn = wmi.WMI()
 
     # Lookup dicts for Win32_OperatingSystem
     os_type = {1: 'Work Station',
                2: 'Domain Controller',
                3: 'Server'}
-<<<<<<< HEAD
-
-=======
+    # Connect to WMI
     with salt.utils.winapi.Com():
         conn = wmi.WMI()
->>>>>>> c68744a6
     system = conn.Win32_OperatingSystem()[0]
     ret = {'name': get_computer_name(),
            'description': system.Description,
