--- conflicted
+++ resolved
@@ -765,23 +765,8 @@
         persist = kwargs.get('persist', True)
 
         try:
-<<<<<<< HEAD
-            eventer = salt.utils.event.get_event('minion', opts=__opts__)
-            res = __salt__['event.fire']({'func': 'enable', 'persist': persist}, 'manage_schedule')
-            if res:
-                event_ret = eventer.get_event(tag='/salt/minion/minion_schedule_enabled_complete', wait=30)
-                if event_ret and event_ret['complete']:
-                    schedule = event_ret['schedule']
-                    if 'enabled' in schedule and schedule['enabled']:
-                        ret['result'] = True
-                        ret['comment'] = 'Enabled schedule on minion.'
-                    else:
-                        ret['result'] = False
-                        ret['comment'] = 'Failed to enable schedule on minion.'
-                    return ret
-=======
             with salt.utils.event.get_event('minion', opts=__opts__) as event_bus:
-                res = __salt__['event.fire']({'func': 'enable'}, 'manage_schedule')
+                res = __salt__['event.fire']({'func': 'enable', 'persist': persist}, 'manage_schedule')
                 if res:
                     event_ret = event_bus.get_event(
                         tag='/salt/minion/minion_schedule_enabled_complete',
@@ -796,7 +781,6 @@
                             ret['result'] = False
                             ret['comment'] = 'Failed to enable schedule on minion.'
                         return ret
->>>>>>> 192edbf3
         except KeyError:
             # Effectively a no-op, since we can't really return without an event system
             ret['comment'] = 'Event module not available. Schedule enable job failed.'
@@ -823,23 +807,8 @@
         persist = kwargs.get('persist', True)
 
         try:
-<<<<<<< HEAD
-            eventer = salt.utils.event.get_event('minion', opts=__opts__)
-            res = __salt__['event.fire']({'func': 'disable', 'persist': persist}, 'manage_schedule')
-            if res:
-                event_ret = eventer.get_event(tag='/salt/minion/minion_schedule_disabled_complete', wait=30)
-                if event_ret and event_ret['complete']:
-                    schedule = event_ret['schedule']
-                    if 'enabled' in schedule and not schedule['enabled']:
-                        ret['result'] = True
-                        ret['comment'] = 'Disabled schedule on minion.'
-                    else:
-                        ret['result'] = False
-                        ret['comment'] = 'Failed to disable schedule on minion.'
-                    return ret
-=======
             with salt.utils.event.get_event('minion', opts=__opts__) as event_bus:
-                res = __salt__['event.fire']({'func': 'disable'}, 'manage_schedule')
+                res = __salt__['event.fire']({'func': 'disable', 'persist': persist}, 'manage_schedule')
                 if res:
                     event_ret = event_bus.get_event(
                         tag='/salt/minion/minion_schedule_disabled_complete',
@@ -854,7 +823,6 @@
                             ret['result'] = False
                             ret['comment'] = 'Failed to disable schedule on minion.'
                         return ret
->>>>>>> 192edbf3
         except KeyError:
             # Effectively a no-op, since we can't really return without an event system
             ret['comment'] = 'Event module not available. Schedule disable job failed.'
