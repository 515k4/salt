--- conflicted
+++ resolved
@@ -1985,11 +1985,7 @@
         needs_install = bool(run_cmd(name, cmd, stdout=False))
     else:
         needs_install = True
-<<<<<<< HEAD
-    seeded = not __salt__['lxc.run_cmd'](
-=======
     seeded = not run_cmd(
->>>>>>> 40e8840b
         name,
         'test -e \"{0}\"'.format(SEED_MARKER),
         stdout=False, stderr=False)
@@ -2028,17 +2024,10 @@
                 cp(name, cfg_files['pubkey'],
                    os.path.join(configdir, 'minion.pub'))
                 bootstrap_args = bootstrap_args.format(configdir)
-<<<<<<< HEAD
-                cmd = ('PATH=$PATH:/bin:/sbin:/usr/sbin'
-                       ' {0} {2}/bootstrap.sh {1}').format(
-                           bootstrap_shell,
-                           bootstrap_args,
-=======
                 cmd = ("{0} -c 'PATH=$PATH:/bin:/sbin:/usr/sbin"
                        " {0} {2}/bootstrap.sh {1}'").format(
                            bootstrap_shell,
                            bootstrap_args.replace("'", "''"),
->>>>>>> 40e8840b
                            dest_dir)
                 # log ASAP the forged bootstrap command which can be wrapped
                 # out of the output in case of unexpected problem
@@ -2061,11 +2050,7 @@
         if prior_state == 'stopped':
             stop(name)
         elif prior_state == 'frozen':
-<<<<<<< HEAD
-            __salt__['lxc.freeze'](name)
-=======
             freeze(name)
->>>>>>> 40e8840b
         # mark seeded upon successful install
         if res:
             run_cmd(
