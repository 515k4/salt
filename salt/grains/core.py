# -*- coding: utf-8 -*-
'''
The static grains, these are the core, or built in grains.

When grains are loaded they are not loaded in the same way that modules are
loaded, grain functions are detected and executed, the functions MUST
return a dict which will be applied to the main grains dict. This module
will always be executed first, so that any grains loaded here in the core
module can be overwritten just by returning dict keys with the same value
as those returned here
'''

# Import python libs
from __future__ import absolute_import, print_function, unicode_literals
import os
import socket
import sys
import glob
import re
import platform
import logging
import locale
import uuid
from errno import EACCES, EPERM
import datetime

__proxyenabled__ = ['*']
__FQDN__ = None

# Extend the default list of supported distros. This will be used for the
# /etc/DISTRO-release checking that is part of linux_distribution()
from platform import _supported_dists
_supported_dists += ('arch', 'mageia', 'meego', 'vmware', 'bluewhite64',
                     'slamd64', 'ovs', 'system', 'mint', 'oracle', 'void')

# linux_distribution deprecated in py3.7
try:
    from platform import linux_distribution
except ImportError:
    from distro import linux_distribution

# Import salt libs
import salt.exceptions
import salt.log
import salt.utils.dns
import salt.utils.files
import salt.utils.network
import salt.utils.path
import salt.utils.platform
from salt.ext import six
from salt.ext.six.moves import range

if salt.utils.platform.is_windows():
    import salt.utils.win_osinfo

# Solve the Chicken and egg problem where grains need to run before any
# of the modules are loaded and are generally available for any usage.
import salt.modules.cmdmod
import salt.modules.smbios

__salt__ = {
    'cmd.run': salt.modules.cmdmod._run_quiet,
    'cmd.retcode': salt.modules.cmdmod._retcode_quiet,
    'cmd.run_all': salt.modules.cmdmod._run_all_quiet,
    'smbios.records': salt.modules.smbios.records,
    'smbios.get': salt.modules.smbios.get,
    'cmd.run_ps': salt.modules.cmdmod.powershell,
}
log = logging.getLogger(__name__)

HAS_WMI = False
if salt.utils.platform.is_windows():
    # attempt to import the python wmi module
    # the Windows minion uses WMI for some of its grains
    try:
        import wmi  # pylint: disable=import-error
        import salt.utils.winapi
        import win32api
        import salt.modules.reg
        HAS_WMI = True
        __salt__['reg.read_value'] = salt.modules.reg.read_value
    except ImportError:
        log.exception(
            'Unable to import Python wmi module, some core grains '
            'will be missing'
        )

_INTERFACES = {}


def _windows_cpudata():
    '''
    Return some CPU information on Windows minions
    '''
    # Provides:
    #   num_cpus
    #   cpu_model
    grains = {}
    if 'NUMBER_OF_PROCESSORS' in os.environ:
        # Cast to int so that the logic isn't broken when used as a
        # conditional in templating. Also follows _linux_cpudata()
        try:
            grains['num_cpus'] = int(os.environ['NUMBER_OF_PROCESSORS'])
        except ValueError:
            grains['num_cpus'] = 1
    grains['cpu_model'] = __salt__['reg.read_value'](
                       "HKEY_LOCAL_MACHINE",
                       "HARDWARE\\DESCRIPTION\\System\\CentralProcessor\\0",
                       "ProcessorNameString").get('vdata')
    return grains


def _linux_cpudata():
    '''
    Return some CPU information for Linux minions
    '''
    # Provides:
    #   num_cpus
    #   cpu_model
    #   cpu_flags
    grains = {}
    cpuinfo = '/proc/cpuinfo'
    # Parse over the cpuinfo file
    if os.path.isfile(cpuinfo):
        with salt.utils.files.fopen(cpuinfo, 'r') as _fp:
            for line in _fp:
                comps = line.split(':')
                if not len(comps) > 1:
                    continue
                key = comps[0].strip()
                val = comps[1].strip()
                if key == 'processor':
                    grains['num_cpus'] = int(val) + 1
                elif key == 'model name':
                    grains['cpu_model'] = val
                elif key == 'flags':
                    grains['cpu_flags'] = val.split()
                elif key == 'Features':
                    grains['cpu_flags'] = val.split()
                # ARM support - /proc/cpuinfo
                #
                # Processor       : ARMv6-compatible processor rev 7 (v6l)
                # BogoMIPS        : 697.95
                # Features        : swp half thumb fastmult vfp edsp java tls
                # CPU implementer : 0x41
                # CPU architecture: 7
                # CPU variant     : 0x0
                # CPU part        : 0xb76
                # CPU revision    : 7
                #
                # Hardware        : BCM2708
                # Revision        : 0002
                # Serial          : 00000000
                elif key == 'Processor':
                    grains['cpu_model'] = val.split('-')[0]
                    grains['num_cpus'] = 1
    if 'num_cpus' not in grains:
        grains['num_cpus'] = 0
    if 'cpu_model' not in grains:
        grains['cpu_model'] = 'Unknown'
    if 'cpu_flags' not in grains:
        grains['cpu_flags'] = []
    return grains


def _linux_gpu_data():
    '''
    num_gpus: int
    gpus:
      - vendor: nvidia|amd|ati|...
        model: string
    '''
    if __opts__.get('enable_lspci', True) is False:
        return {}

    if __opts__.get('enable_gpu_grains', True) is False:
        return {}

    lspci = salt.utils.path.which('lspci')
    if not lspci:
        log.debug(
            'The `lspci` binary is not available on the system. GPU grains '
            'will not be available.'
        )
        return {}

    # dominant gpu vendors to search for (MUST be lowercase for matching below)
    known_vendors = ['nvidia', 'amd', 'ati', 'intel']
    gpu_classes = ('vga compatible controller', '3d controller')

    devs = []
    try:
        lspci_out = __salt__['cmd.run']('{0} -vmm'.format(lspci))

        cur_dev = {}
        error = False
        # Add a blank element to the lspci_out.splitlines() list,
        # otherwise the last device is not evaluated as a cur_dev and ignored.
        lspci_list = lspci_out.splitlines()
        lspci_list.append('')
        for line in lspci_list:
            # check for record-separating empty lines
            if line == '':
                if cur_dev.get('Class', '').lower() in gpu_classes:
                    devs.append(cur_dev)
                cur_dev = {}
                continue
            if re.match(r'^\w+:\s+.*', line):
                key, val = line.split(':', 1)
                cur_dev[key.strip()] = val.strip()
            else:
                error = True
                log.debug('Unexpected lspci output: \'%s\'', line)

        if error:
            log.warning(
                'Error loading grains, unexpected linux_gpu_data output, '
                'check that you have a valid shell configured and '
                'permissions to run lspci command'
            )
    except OSError:
        pass

    gpus = []
    for gpu in devs:
        vendor_strings = gpu['Vendor'].lower().split()
        # default vendor to 'unknown', overwrite if we match a known one
        vendor = 'unknown'
        for name in known_vendors:
            # search for an 'expected' vendor name in the list of strings
            if name in vendor_strings:
                vendor = name
                break
        gpus.append({'vendor': vendor, 'model': gpu['Device']})

    grains = {}
    grains['num_gpus'] = len(gpus)
    grains['gpus'] = gpus
    return grains


def _netbsd_gpu_data():
    '''
    num_gpus: int
    gpus:
      - vendor: nvidia|amd|ati|...
        model: string
    '''
    known_vendors = ['nvidia', 'amd', 'ati', 'intel', 'cirrus logic', 'vmware']

    gpus = []
    try:
        pcictl_out = __salt__['cmd.run']('pcictl pci0 list')

        for line in pcictl_out.splitlines():
            for vendor in known_vendors:
                vendor_match = re.match(
                    r'[0-9:]+ ({0}) (.+) \(VGA .+\)'.format(vendor),
                    line,
                    re.IGNORECASE
                )
                if vendor_match:
                    gpus.append({'vendor': vendor_match.group(1), 'model': vendor_match.group(2)})
    except OSError:
        pass

    grains = {}
    grains['num_gpus'] = len(gpus)
    grains['gpus'] = gpus
    return grains


def _osx_gpudata():
    '''
    num_gpus: int
    gpus:
      - vendor: nvidia|amd|ati|...
        model: string
    '''

    gpus = []
    try:
        pcictl_out = __salt__['cmd.run']('system_profiler SPDisplaysDataType')

        for line in pcictl_out.splitlines():
            fieldname, _, fieldval = line.partition(': ')
            if fieldname.strip() == "Chipset Model":
                vendor, _, model = fieldval.partition(' ')
                vendor = vendor.lower()
                gpus.append({'vendor': vendor, 'model': model})

    except OSError:
        pass

    grains = {}
    grains['num_gpus'] = len(gpus)
    grains['gpus'] = gpus
    return grains


def _bsd_cpudata(osdata):
    '''
    Return CPU information for BSD-like systems
    '''
    # Provides:
    #   cpuarch
    #   num_cpus
    #   cpu_model
    #   cpu_flags
    sysctl = salt.utils.path.which('sysctl')
    arch = salt.utils.path.which('arch')
    cmds = {}

    if sysctl:
        cmds.update({
            'num_cpus': '{0} -n hw.ncpu'.format(sysctl),
            'cpuarch': '{0} -n hw.machine'.format(sysctl),
            'cpu_model': '{0} -n hw.model'.format(sysctl),
        })

    if arch and osdata['kernel'] == 'OpenBSD':
        cmds['cpuarch'] = '{0} -s'.format(arch)

    if osdata['kernel'] == 'Darwin':
        cmds['cpu_model'] = '{0} -n machdep.cpu.brand_string'.format(sysctl)
        cmds['cpu_flags'] = '{0} -n machdep.cpu.features'.format(sysctl)

    grains = dict([(k, __salt__['cmd.run'](v)) for k, v in six.iteritems(cmds)])

    if 'cpu_flags' in grains and isinstance(grains['cpu_flags'], six.string_types):
        grains['cpu_flags'] = grains['cpu_flags'].split(' ')

    if osdata['kernel'] == 'NetBSD':
        grains['cpu_flags'] = []
        for line in __salt__['cmd.run']('cpuctl identify 0').splitlines():
            cpu_match = re.match(r'cpu[0-9]:\ features[0-9]?\ .+<(.+)>', line)
            if cpu_match:
                flag = cpu_match.group(1).split(',')
                grains['cpu_flags'].extend(flag)

    if osdata['kernel'] == 'FreeBSD' and os.path.isfile('/var/run/dmesg.boot'):
        grains['cpu_flags'] = []
        # TODO: at least it needs to be tested for BSD other then FreeBSD
        with salt.utils.files.fopen('/var/run/dmesg.boot', 'r') as _fp:
            cpu_here = False
            for line in _fp:
                if line.startswith('CPU: '):
                    cpu_here = True  # starts CPU descr
                    continue
                if cpu_here:
                    if not line.startswith(' '):
                        break  # game over
                    if 'Features' in line:
                        start = line.find('<')
                        end = line.find('>')
                        if start > 0 and end > 0:
                            flag = line[start + 1:end].split(',')
                            grains['cpu_flags'].extend(flag)
    try:
        grains['num_cpus'] = int(grains['num_cpus'])
    except ValueError:
        grains['num_cpus'] = 1

    return grains


def _sunos_cpudata():
    '''
    Return the CPU information for Solaris-like systems
    '''
    # Provides:
    #   cpuarch
    #   num_cpus
    #   cpu_model
    #   cpu_flags
    grains = {}
    grains['cpu_flags'] = []

    grains['cpuarch'] = __salt__['cmd.run']('isainfo -k')
    psrinfo = '/usr/sbin/psrinfo 2>/dev/null'
    grains['num_cpus'] = len(__salt__['cmd.run'](psrinfo, python_shell=True).splitlines())
    kstat_info = 'kstat -p cpu_info:*:*:brand'
    for line in __salt__['cmd.run'](kstat_info).splitlines():
        match = re.match(r'(\w+:\d+:\w+\d+:\w+)\s+(.+)', line)
        if match:
            grains['cpu_model'] = match.group(2)
    isainfo = 'isainfo -n -v'
    for line in __salt__['cmd.run'](isainfo).splitlines():
        match = re.match(r'^\s+(.+)', line)
        if match:
            cpu_flags = match.group(1).split()
            grains['cpu_flags'].extend(cpu_flags)

    return grains


def _linux_memdata():
    '''
    Return the memory information for Linux-like systems
    '''
    grains = {'mem_total': 0, 'swap_total': 0}

    meminfo = '/proc/meminfo'
    if os.path.isfile(meminfo):
        with salt.utils.files.fopen(meminfo, 'r') as ifile:
            for line in ifile:
                comps = line.rstrip('\n').split(':')
                if not len(comps) > 1:
                    continue
                if comps[0].strip() == 'MemTotal':
                    # Use floor division to force output to be an integer
                    grains['mem_total'] = int(comps[1].split()[0]) // 1024
                if comps[0].strip() == 'SwapTotal':
                    # Use floor division to force output to be an integer
                    grains['swap_total'] = int(comps[1].split()[0]) // 1024
    return grains


def _osx_memdata():
    '''
    Return the memory information for BSD-like systems
    '''
    grains = {'mem_total': 0, 'swap_total': 0}

    sysctl = salt.utils.path.which('sysctl')
    if sysctl:
        mem = __salt__['cmd.run']('{0} -n hw.memsize'.format(sysctl))
        swap_total = __salt__['cmd.run']('{0} -n vm.swapusage'.format(sysctl)).split()[2]
        if swap_total.endswith('K'):
            _power = 2**10
        elif swap_total.endswith('M'):
            _power = 2**20
        elif swap_total.endswith('G'):
            _power = 2**30
        swap_total = float(swap_total[:-1]) * _power

        grains['mem_total'] = int(mem) // 1024 // 1024
        grains['swap_total'] = int(swap_total) // 1024 // 1024
    return grains


def _bsd_memdata(osdata):
    '''
    Return the memory information for BSD-like systems
    '''
    grains = {'mem_total': 0, 'swap_total': 0}

    sysctl = salt.utils.path.which('sysctl')
    if sysctl:
        mem = __salt__['cmd.run']('{0} -n hw.physmem'.format(sysctl))
        if osdata['kernel'] == 'NetBSD' and mem.startswith('-'):
            mem = __salt__['cmd.run']('{0} -n hw.physmem64'.format(sysctl))
        grains['mem_total'] = int(mem) // 1024 // 1024

        if osdata['kernel'] == 'OpenBSD':
            swapctl = salt.utils.path.which('swapctl')
            swap_total = __salt__['cmd.run']('{0} -sk'.format(swapctl)).split(' ')[1]
        else:
            swap_total = __salt__['cmd.run']('{0} -n vm.swap_total'.format(sysctl))
        grains['swap_total'] = int(swap_total) // 1024 // 1024
    return grains


def _sunos_memdata():
    '''
    Return the memory information for SunOS-like systems
    '''
    grains = {'mem_total': 0, 'swap_total': 0}

    prtconf = '/usr/sbin/prtconf 2>/dev/null'
    for line in __salt__['cmd.run'](prtconf, python_shell=True).splitlines():
        comps = line.split(' ')
        if comps[0].strip() == 'Memory' and comps[1].strip() == 'size:':
            grains['mem_total'] = int(comps[2].strip())

    swap_cmd = salt.utils.path.which('swap')
    swap_data = __salt__['cmd.run']('{0} -s'.format(swap_cmd)).split()
    try:
        swap_avail = int(swap_data[-2][:-1])
        swap_used = int(swap_data[-4][:-1])
        swap_total = (swap_avail + swap_used) // 1024
    except ValueError:
        swap_total = None
    grains['swap_total'] = swap_total
    return grains


def _windows_memdata():
    '''
    Return the memory information for Windows systems
    '''
    grains = {'mem_total': 0}
    # get the Total Physical memory as reported by msinfo32
    tot_bytes = win32api.GlobalMemoryStatusEx()['TotalPhys']
    # return memory info in gigabytes
    grains['mem_total'] = int(tot_bytes / (1024 ** 2))
    return grains


def _memdata(osdata):
    '''
    Gather information about the system memory
    '''
    # Provides:
    #   mem_total
    #   swap_total, for supported systems.
    grains = {'mem_total': 0}
    if osdata['kernel'] == 'Linux':
        grains.update(_linux_memdata())
    elif osdata['kernel'] in ('FreeBSD', 'OpenBSD', 'NetBSD'):
        grains.update(_bsd_memdata(osdata))
    elif osdata['kernel'] == 'Darwin':
        grains.update(_osx_memdata())
    elif osdata['kernel'] == 'SunOS':
        grains.update(_sunos_memdata())
    elif osdata['kernel'] == 'Windows' and HAS_WMI:
        grains.update(_windows_memdata())
    return grains


def _windows_virtual(osdata):
    '''
    Returns what type of virtual hardware is under the hood, kvm or physical
    '''
    # Provides:
    #   virtual
    #   virtual_subtype
    grains = dict()
    if osdata['kernel'] != 'Windows':
        return grains

    # It is possible that the 'manufacturer' and/or 'productname' grains
    # exist but have a value of None.
    manufacturer = osdata.get('manufacturer', '')
    if manufacturer is None:
        manufacturer = ''
    productname = osdata.get('productname', '')
    if productname is None:
        productname = ''

    if 'QEMU' in manufacturer:
        # FIXME: Make this detect between kvm or qemu
        grains['virtual'] = 'kvm'
    if 'Bochs' in manufacturer:
        grains['virtual'] = 'kvm'
    # Product Name: (oVirt) www.ovirt.org
    # Red Hat Community virtualization Project based on kvm
    elif 'oVirt' in productname:
        grains['virtual'] = 'kvm'
        grains['virtual_subtype'] = 'oVirt'
    # Red Hat Enterprise Virtualization
    elif 'RHEV Hypervisor' in productname:
        grains['virtual'] = 'kvm'
        grains['virtual_subtype'] = 'rhev'
    # Product Name: VirtualBox
    elif 'VirtualBox' in productname:
        grains['virtual'] = 'VirtualBox'
    # Product Name: VMware Virtual Platform
    elif 'VMware Virtual Platform' in productname:
        grains['virtual'] = 'VMware'
    # Manufacturer: Microsoft Corporation
    # Product Name: Virtual Machine
    elif 'Microsoft' in manufacturer and \
         'Virtual Machine' in productname:
        grains['virtual'] = 'VirtualPC'
    # Manufacturer: Parallels Software International Inc.
    elif 'Parallels Software' in manufacturer:
        grains['virtual'] = 'Parallels'
    # Apache CloudStack
    elif 'CloudStack KVM Hypervisor' in productname:
        grains['virtual'] = 'kvm'
        grains['virtual_subtype'] = 'cloudstack'
    return grains


def _virtual(osdata):
    '''
    Returns what type of virtual hardware is under the hood, kvm or physical
    '''
    # This is going to be a monster, if you are running a vm you can test this
    # grain with please submit patches!
    # Provides:
    #   virtual
    #   virtual_subtype
    grains = {'virtual': 'physical'}

    # Skip the below loop on platforms which have none of the desired cmds
    # This is a temporary measure until we can write proper virtual hardware
    # detection.
    skip_cmds = ('AIX',)

    # list of commands to be executed to determine the 'virtual' grain
    _cmds = ['systemd-detect-virt', 'virt-what', 'dmidecode']
    # test first for virt-what, which covers most of the desired functionality
    # on most platforms
    if not salt.utils.platform.is_windows() and osdata['kernel'] not in skip_cmds:
        if salt.utils.path.which('virt-what'):
            _cmds = ['virt-what']
        else:
            log.debug(
                'Please install \'virt-what\' to improve results of the '
                '\'virtual\' grain.'
            )
    # Check if enable_lspci is True or False
    if __opts__.get('enable_lspci', True) is True:
        # /proc/bus/pci does not exists, lspci will fail
        if os.path.exists('/proc/bus/pci'):
            _cmds += ['lspci']

    # Add additional last resort commands
    if osdata['kernel'] in skip_cmds:
        _cmds = ()

    # Quick backout for BrandZ (Solaris LX Branded zones)
    # Don't waste time trying other commands to detect the virtual grain
    if osdata['kernel'] == 'Linux' and 'BrandZ virtual linux' in os.uname():
        grains['virtual'] = 'zone'
        return grains

    failed_commands = set()
    for command in _cmds:
        args = []
        if osdata['kernel'] == 'Darwin':
            command = 'system_profiler'
            args = ['SPDisplaysDataType']
        elif osdata['kernel'] == 'SunOS':
            virtinfo = salt.utils.path.which('virtinfo')
            if virtinfo:
                try:
                    ret = __salt__['cmd.run_all']('{0} -a'.format(virtinfo))
                except salt.exceptions.CommandExecutionError:
                    if salt.log.is_logging_configured():
                        failed_commands.add(virtinfo)
                else:
                    if ret['stdout'].endswith('not supported'):
                        command = 'prtdiag'
                    else:
                        command = 'virtinfo'
            else:
                command = 'prtdiag'

        cmd = salt.utils.path.which(command)

        if not cmd:
            continue

        cmd = '{0} {1}'.format(cmd, ' '.join(args))

        try:
            ret = __salt__['cmd.run_all'](cmd)

            if ret['retcode'] > 0:
                if salt.log.is_logging_configured():
                    # systemd-detect-virt always returns > 0 on non-virtualized
                    # systems
                    # prtdiag only works in the global zone, skip if it fails
                    if salt.utils.platform.is_windows() or 'systemd-detect-virt' in cmd or 'prtdiag' in cmd:
                        continue
                    failed_commands.add(command)
                continue
        except salt.exceptions.CommandExecutionError:
            if salt.log.is_logging_configured():
                if salt.utils.platform.is_windows():
                    continue
                failed_commands.add(command)
            continue

        output = ret['stdout']
        if command == "system_profiler":
            macoutput = output.lower()
            if '0x1ab8' in macoutput:
                grains['virtual'] = 'Parallels'
            if 'parallels' in macoutput:
                grains['virtual'] = 'Parallels'
            if 'vmware' in macoutput:
                grains['virtual'] = 'VMware'
            if '0x15ad' in macoutput:
                grains['virtual'] = 'VMware'
            if 'virtualbox' in macoutput:
                grains['virtual'] = 'VirtualBox'
            # Break out of the loop so the next log message is not issued
            break
        elif command == 'systemd-detect-virt':
            if output in ('qemu', 'kvm', 'oracle', 'xen', 'bochs', 'chroot', 'uml', 'systemd-nspawn'):
                grains['virtual'] = output
                break
            elif 'vmware' in output:
                grains['virtual'] = 'VMware'
                break
            elif 'microsoft' in output:
                grains['virtual'] = 'VirtualPC'
                break
            elif 'lxc' in output:
                grains['virtual'] = 'LXC'
                break
            elif 'systemd-nspawn' in output:
                grains['virtual'] = 'LXC'
                break
        elif command == 'virt-what':
            if output in ('kvm', 'qemu', 'uml', 'xen', 'lxc'):
                grains['virtual'] = output
                break
            elif 'vmware' in output:
                grains['virtual'] = 'VMware'
                break
            elif 'parallels' in output:
                grains['virtual'] = 'Parallels'
                break
            elif 'hyperv' in output:
                grains['virtual'] = 'HyperV'
                break
        elif command == 'dmidecode':
            # Product Name: VirtualBox
            if 'Vendor: QEMU' in output:
                # FIXME: Make this detect between kvm or qemu
                grains['virtual'] = 'kvm'
            if 'Manufacturer: QEMU' in output:
                grains['virtual'] = 'kvm'
            if 'Vendor: Bochs' in output:
                grains['virtual'] = 'kvm'
            if 'Manufacturer: Bochs' in output:
                grains['virtual'] = 'kvm'
            if 'BHYVE' in output:
                grains['virtual'] = 'bhyve'
            # Product Name: (oVirt) www.ovirt.org
            # Red Hat Community virtualization Project based on kvm
            elif 'Manufacturer: oVirt' in output:
                grains['virtual'] = 'kvm'
                grains['virtual_subtype'] = 'ovirt'
            # Red Hat Enterprise Virtualization
            elif 'Product Name: RHEV Hypervisor' in output:
                grains['virtual'] = 'kvm'
                grains['virtual_subtype'] = 'rhev'
            elif 'VirtualBox' in output:
                grains['virtual'] = 'VirtualBox'
            # Product Name: VMware Virtual Platform
            elif 'VMware' in output:
                grains['virtual'] = 'VMware'
            # Manufacturer: Microsoft Corporation
            # Product Name: Virtual Machine
            elif ': Microsoft' in output and 'Virtual Machine' in output:
                grains['virtual'] = 'VirtualPC'
            # Manufacturer: Parallels Software International Inc.
            elif 'Parallels Software' in output:
                grains['virtual'] = 'Parallels'
            elif 'Manufacturer: Google' in output:
                grains['virtual'] = 'kvm'
            # Proxmox KVM
            elif 'Vendor: SeaBIOS' in output:
                grains['virtual'] = 'kvm'
            # Break out of the loop, lspci parsing is not necessary
            break
        elif command == 'lspci':
            # dmidecode not available or the user does not have the necessary
            # permissions
            model = output.lower()
            if 'vmware' in model:
                grains['virtual'] = 'VMware'
            # 00:04.0 System peripheral: InnoTek Systemberatung GmbH
            #         VirtualBox Guest Service
            elif 'virtualbox' in model:
                grains['virtual'] = 'VirtualBox'
            elif 'qemu' in model:
                grains['virtual'] = 'kvm'
            elif 'virtio' in model:
                grains['virtual'] = 'kvm'
            # Break out of the loop so the next log message is not issued
            break
        elif command == 'virt-what':
            # if 'virt-what' returns nothing, it's either an undetected platform
            # so we default just as virt-what to 'physical', otherwise use the
            # platform detected/returned by virt-what
            if output:
                grains['virtual'] = output.lower()
            break
        elif command == 'prtdiag':
            model = output.lower().split("\n")[0]
            if 'vmware' in model:
                grains['virtual'] = 'VMware'
            elif 'virtualbox' in model:
                grains['virtual'] = 'VirtualBox'
            elif 'qemu' in model:
                grains['virtual'] = 'kvm'
            elif 'joyent smartdc hvm' in model:
                grains['virtual'] = 'kvm'
            break
        elif command == 'virtinfo':
            grains['virtual'] = 'LDOM'
            break
    else:
        if osdata['kernel'] not in skip_cmds:
            log.debug(
                'All tools for virtual hardware identification failed to '
                'execute because they do not exist on the system running this '
                'instance or the user does not have the necessary permissions '
                'to execute them. Grains output might not be accurate.'
            )

    choices = ('Linux', 'HP-UX')
    isdir = os.path.isdir
    sysctl = salt.utils.path.which('sysctl')
    if osdata['kernel'] in choices:
        if os.path.isdir('/proc'):
            try:
                self_root = os.stat('/')
                init_root = os.stat('/proc/1/root/.')
                if self_root != init_root:
                    grains['virtual_subtype'] = 'chroot'
            except (IOError, OSError):
                pass
        if os.path.isfile('/proc/1/cgroup'):
            try:
                with salt.utils.files.fopen('/proc/1/cgroup', 'r') as fhr:
                    fhr_contents = fhr.read()
                if ':/lxc/' in fhr_contents:
                    grains['virtual_subtype'] = 'LXC'
                else:
                    if any(x in fhr_contents
                           for x in (':/system.slice/docker', ':/docker/',
                                     ':/docker-ce/')):
                        grains['virtual_subtype'] = 'Docker'
            except IOError:
                pass
        if isdir('/proc/vz'):
            if os.path.isfile('/proc/vz/version'):
                grains['virtual'] = 'openvzhn'
            elif os.path.isfile('/proc/vz/veinfo'):
                grains['virtual'] = 'openvzve'
                # a posteriori, it's expected for these to have failed:
                failed_commands.discard('lspci')
                failed_commands.discard('dmidecode')
        # Provide additional detection for OpenVZ
        if os.path.isfile('/proc/self/status'):
            with salt.utils.files.fopen('/proc/self/status') as status_file:
                vz_re = re.compile(r'^envID:\s+(\d+)$')
                for line in status_file:
                    vz_match = vz_re.match(line.rstrip('\n'))
                    if vz_match and int(vz_match.groups()[0]) != 0:
                        grains['virtual'] = 'openvzve'
                    elif vz_match and int(vz_match.groups()[0]) == 0:
                        grains['virtual'] = 'openvzhn'
        if isdir('/proc/sys/xen') or \
                isdir('/sys/bus/xen') or isdir('/proc/xen'):
            if os.path.isfile('/proc/xen/xsd_kva'):
                # Tested on CentOS 5.3 / 2.6.18-194.26.1.el5xen
                # Tested on CentOS 5.4 / 2.6.18-164.15.1.el5xen
                grains['virtual_subtype'] = 'Xen Dom0'
            else:
                if grains.get('productname', '') == 'HVM domU':
                    # Requires dmidecode!
                    grains['virtual_subtype'] = 'Xen HVM DomU'
                elif os.path.isfile('/proc/xen/capabilities') and \
                        os.access('/proc/xen/capabilities', os.R_OK):
                    with salt.utils.files.fopen('/proc/xen/capabilities') as fhr:
                        if 'control_d' not in fhr.read():
                            # Tested on CentOS 5.5 / 2.6.18-194.3.1.el5xen
                            grains['virtual_subtype'] = 'Xen PV DomU'
                        else:
                            # Shouldn't get to this, but just in case
                            grains['virtual_subtype'] = 'Xen Dom0'
                # Tested on Fedora 10 / 2.6.27.30-170.2.82 with xen
                # Tested on Fedora 15 / 2.6.41.4-1 without running xen
                elif isdir('/sys/bus/xen'):
                    if 'xen:' in __salt__['cmd.run']('dmesg').lower():
                        grains['virtual_subtype'] = 'Xen PV DomU'
                    elif os.listdir('/sys/bus/xen/drivers'):
                        # An actual DomU will have several drivers
                        # whereas a paravirt ops kernel will  not.
                        grains['virtual_subtype'] = 'Xen PV DomU'
            # If a Dom0 or DomU was detected, obviously this is xen
            if 'dom' in grains.get('virtual_subtype', '').lower():
                grains['virtual'] = 'xen'
        if os.path.isfile('/proc/cpuinfo'):
            with salt.utils.files.fopen('/proc/cpuinfo', 'r') as fhr:
                if 'QEMU Virtual CPU' in fhr.read():
                    grains['virtual'] = 'kvm'
        if os.path.isfile('/sys/devices/virtual/dmi/id/product_name'):
            try:
                with salt.utils.files.fopen('/sys/devices/virtual/dmi/id/product_name', 'r') as fhr:
                    output = fhr.read()
                    if 'VirtualBox' in output:
                        grains['virtual'] = 'VirtualBox'
                    elif 'RHEV Hypervisor' in output:
                        grains['virtual'] = 'kvm'
                        grains['virtual_subtype'] = 'rhev'
                    elif 'oVirt Node' in output:
                        grains['virtual'] = 'kvm'
                        grains['virtual_subtype'] = 'ovirt'
                    elif 'Google' in output:
                        grains['virtual'] = 'gce'
                    elif 'BHYVE' in output:
                        grains['virtual'] = 'bhyve'
            except IOError:
                pass
    elif osdata['kernel'] == 'FreeBSD':
        kenv = salt.utils.path.which('kenv')
        if kenv:
            product = __salt__['cmd.run'](
                '{0} smbios.system.product'.format(kenv)
            )
            maker = __salt__['cmd.run'](
                '{0} smbios.system.maker'.format(kenv)
            )
            if product.startswith('VMware'):
                grains['virtual'] = 'VMware'
            if product.startswith('VirtualBox'):
                grains['virtual'] = 'VirtualBox'
            if maker.startswith('Xen'):
                grains['virtual_subtype'] = '{0} {1}'.format(maker, product)
                grains['virtual'] = 'xen'
            if maker.startswith('Microsoft') and product.startswith('Virtual'):
                grains['virtual'] = 'VirtualPC'
            if maker.startswith('OpenStack'):
                grains['virtual'] = 'OpenStack'
            if maker.startswith('Bochs'):
                grains['virtual'] = 'kvm'
        if sysctl:
            hv_vendor = __salt__['cmd.run']('{0} hw.hv_vendor'.format(sysctl))
            model = __salt__['cmd.run']('{0} hw.model'.format(sysctl))
            jail = __salt__['cmd.run'](
                '{0} -n security.jail.jailed'.format(sysctl)
            )
            if 'bhyve' in hv_vendor:
                grains['virtual'] = 'bhyve'
            if jail == '1':
                grains['virtual_subtype'] = 'jail'
            if 'QEMU Virtual CPU' in model:
                grains['virtual'] = 'kvm'
    elif osdata['kernel'] == 'OpenBSD':
        if osdata['manufacturer'] in ['QEMU', 'Red Hat']:
            grains['virtual'] = 'kvm'
        if osdata['manufacturer'] == 'OpenBSD':
            grains['virtual'] = 'vmm'
    elif osdata['kernel'] == 'SunOS':
        if grains['virtual'] == 'LDOM':
            roles = []
            for role in ('control', 'io', 'root', 'service'):
                subtype_cmd = '{0} -c current get -H -o value {1}-role'.format(cmd, role)
                ret = __salt__['cmd.run_all']('{0}'.format(subtype_cmd))
                if ret['stdout'] == 'true':
                    roles.append(role)
            if roles:
                grains['virtual_subtype'] = roles
        else:
            # Check if it's a "regular" zone. (i.e. Solaris 10/11 zone)
            zonename = salt.utils.path.which('zonename')
            if zonename:
                zone = __salt__['cmd.run']('{0}'.format(zonename))
                if zone != 'global':
                    grains['virtual'] = 'zone'
            # Check if it's a branded zone (i.e. Solaris 8/9 zone)
            if isdir('/.SUNWnative'):
                grains['virtual'] = 'zone'
    elif osdata['kernel'] == 'NetBSD':
        if sysctl:
            if 'QEMU Virtual CPU' in __salt__['cmd.run'](
                    '{0} -n machdep.cpu_brand'.format(sysctl)):
                grains['virtual'] = 'kvm'
            elif 'invalid' not in __salt__['cmd.run'](
                    '{0} -n machdep.xen.suspend'.format(sysctl)):
                grains['virtual'] = 'Xen PV DomU'
            elif 'VMware' in __salt__['cmd.run'](
                    '{0} -n machdep.dmi.system-vendor'.format(sysctl)):
                grains['virtual'] = 'VMware'
            # NetBSD has Xen dom0 support
            elif __salt__['cmd.run'](
                    '{0} -n machdep.idle-mechanism'.format(sysctl)) == 'xen':
                if os.path.isfile('/var/run/xenconsoled.pid'):
                    grains['virtual_subtype'] = 'Xen Dom0'

    for command in failed_commands:
        log.info(
            "Although '%s' was found in path, the current user "
            'cannot execute it. Grains output might not be '
            'accurate.', command
        )
    return grains


def _ps(osdata):
    '''
    Return the ps grain
    '''
    grains = {}
    bsd_choices = ('FreeBSD', 'NetBSD', 'OpenBSD', 'MacOS')
    if osdata['os'] in bsd_choices:
        grains['ps'] = 'ps auxwww'
    elif osdata['os_family'] == 'Solaris':
        grains['ps'] = '/usr/ucb/ps auxwww'
    elif osdata['os'] == 'Windows':
        grains['ps'] = 'tasklist.exe'
    elif osdata.get('virtual', '') == 'openvzhn':
        grains['ps'] = (
            'ps -fH -p $(grep -l \"^envID:[[:space:]]*0\\$\" '
            '/proc/[0-9]*/status | sed -e \"s=/proc/\\([0-9]*\\)/.*=\\1=\")  '
            '| awk \'{ $7=\"\"; print }\''
        )
    elif osdata['os_family'] == 'AIX':
        grains['ps'] = '/usr/bin/ps auxww'
    else:
        grains['ps'] = 'ps -efHww'
    return grains


def _clean_value(key, val):
    '''
    Clean out well-known bogus values.
    If it isn't clean (for example has value 'None'), return None.
    Otherwise, return the original value.

    NOTE: This logic also exists in the smbios module. This function is
          for use when not using smbios to retrieve the value.
    '''
    if (val is None or
            not len(val) or
            re.match('none', val, flags=re.IGNORECASE)):
        return None
    elif 'uuid' in key:
        # Try each version (1-5) of RFC4122 to check if it's actually a UUID
        for uuidver in range(1, 5):
            try:
                uuid.UUID(val, version=uuidver)
                return val
            except ValueError:
                continue
        log.trace('HW %s value %s is an invalid UUID', key, val.replace('\n', ' '))
        return None
    elif re.search('serial|part|version', key):
        # 'To be filled by O.E.M.
        # 'Not applicable' etc.
        # 'Not specified' etc.
        # 0000000, 1234567 etc.
        # begone!
        if (re.match(r'^[0]+$', val) or
                re.match(r'[0]?1234567[8]?[9]?[0]?', val) or
                re.search(r'sernum|part[_-]?number|specified|filled|applicable', val, flags=re.IGNORECASE)):
            return None
    elif re.search('asset|manufacturer', key):
        # AssetTag0. Manufacturer04. Begone.
        if re.search(r'manufacturer|to be filled|available|asset|^no(ne|t)', val, flags=re.IGNORECASE):
            return None
    else:
        # map unspecified, undefined, unknown & whatever to None
        if (re.search(r'to be filled', val, flags=re.IGNORECASE) or
                re.search(r'un(known|specified)|no(t|ne)? (asset|provided|defined|available|present|specified)',
                    val, flags=re.IGNORECASE)):
            return None
    return val


def _windows_platform_data():
    '''
    Use the platform module for as much as we can.
    '''
    # Provides:
    #    kernelrelease
    #    kernelversion
    #    osversion
    #    osrelease
    #    osservicepack
    #    osmanufacturer
    #    manufacturer
    #    productname
    #    biosversion
    #    serialnumber
    #    osfullname
    #    timezone
    #    windowsdomain
    #    motherboard.productname
    #    motherboard.serialnumber
    #    virtual

    if not HAS_WMI:
        return {}

    with salt.utils.winapi.Com():
        wmi_c = wmi.WMI()
        # http://msdn.microsoft.com/en-us/library/windows/desktop/aa394102%28v=vs.85%29.aspx
        systeminfo = wmi_c.Win32_ComputerSystem()[0]
        # https://msdn.microsoft.com/en-us/library/aa394239(v=vs.85).aspx
        osinfo = wmi_c.Win32_OperatingSystem()[0]
        # http://msdn.microsoft.com/en-us/library/windows/desktop/aa394077(v=vs.85).aspx
        biosinfo = wmi_c.Win32_BIOS()[0]
        # http://msdn.microsoft.com/en-us/library/windows/desktop/aa394498(v=vs.85).aspx
        timeinfo = wmi_c.Win32_TimeZone()[0]

        # http://msdn.microsoft.com/en-us/library/windows/desktop/aa394072(v=vs.85).aspx
        motherboard = {'product': None,
                       'serial': None}
        try:
            motherboardinfo = wmi_c.Win32_BaseBoard()[0]
            motherboard['product'] = motherboardinfo.Product
            motherboard['serial'] = motherboardinfo.SerialNumber
        except IndexError:
            log.debug('Motherboard info not available on this system')

        os_release = platform.release()
        kernel_version = platform.version()
        info = salt.utils.win_osinfo.get_os_version_info()
        server = {'Vista': '2008Server',
                  '7': '2008ServerR2',
                  '8': '2012Server',
                  '8.1': '2012ServerR2',
                  '10': '2016Server'}

        # Starting with Python 2.7.12 and 3.5.2 the `platform.uname()` function
        # started reporting the Desktop version instead of the Server version on
        # Server versions of Windows, so we need to look those up
        # So, if you find a Server Platform that's a key in the server
        # dictionary, then lookup the actual Server Release.
        # (Product Type 1 is Desktop, Everything else is Server)
        if info['ProductType'] > 1 and os_release in server:
            os_release = server[os_release]

        service_pack = None
        if info['ServicePackMajor'] > 0:
            service_pack = ''.join(['SP', six.text_type(info['ServicePackMajor'])])

        grains = {
            'kernelrelease': _clean_value('kernelrelease', osinfo.Version),
            'kernelversion': _clean_value('kernelversion', kernel_version),
            'osversion': _clean_value('osversion', osinfo.Version),
            'osrelease': _clean_value('osrelease', os_release),
            'osservicepack': _clean_value('osservicepack', service_pack),
            'osmanufacturer': _clean_value('osmanufacturer', osinfo.Manufacturer),
            'manufacturer': _clean_value('manufacturer', systeminfo.Manufacturer),
            'productname': _clean_value('productname', systeminfo.Model),
            # bios name had a bunch of whitespace appended to it in my testing
            # 'PhoenixBIOS 4.0 Release 6.0     '
            'biosversion': _clean_value('biosversion', biosinfo.Name.strip()),
            'serialnumber': _clean_value('serialnumber', biosinfo.SerialNumber),
            'osfullname': _clean_value('osfullname', osinfo.Caption),
            'timezone': _clean_value('timezone', timeinfo.Description),
            'windowsdomain': _clean_value('windowsdomain', systeminfo.Domain),
            'motherboard': {
                'productname': _clean_value('motherboard.productname', motherboard['product']),
                'serialnumber': _clean_value('motherboard.serialnumber', motherboard['serial']),
            }
        }

        # test for virtualized environments
        # I only had VMware available so the rest are unvalidated
        if 'VRTUAL' in biosinfo.Version:  # (not a typo)
            grains['virtual'] = 'HyperV'
        elif 'A M I' in biosinfo.Version:
            grains['virtual'] = 'VirtualPC'
        elif 'VMware' in systeminfo.Model:
            grains['virtual'] = 'VMware'
        elif 'VirtualBox' in systeminfo.Model:
            grains['virtual'] = 'VirtualBox'
        elif 'Xen' in biosinfo.Version:
            grains['virtual'] = 'Xen'
            if 'HVM domU' in systeminfo.Model:
                grains['virtual_subtype'] = 'HVM domU'
        elif 'OpenStack' in systeminfo.Model:
            grains['virtual'] = 'OpenStack'

    return grains


def _osx_platform_data():
    '''
    Additional data for macOS systems
    Returns: A dictionary containing values for the following:
        - model_name
        - boot_rom_version
        - smc_version
        - system_serialnumber
    '''
    cmd = 'system_profiler SPHardwareDataType'
    hardware = __salt__['cmd.run'](cmd)

    grains = {}
    for line in hardware.splitlines():
        field_name, _, field_val = line.partition(': ')
        if field_name.strip() == "Model Name":
            key = 'model_name'
            grains[key] = _clean_value(key, field_val)
        if field_name.strip() == "Boot ROM Version":
            key = 'boot_rom_version'
            grains[key] = _clean_value(key, field_val)
        if field_name.strip() == "SMC Version (system)":
            key = 'smc_version'
            grains[key] = _clean_value(key, field_val)
        if field_name.strip() == "Serial Number (system)":
            key = 'system_serialnumber'
            grains[key] = _clean_value(key, field_val)

    return grains


def id_():
    '''
    Return the id
    '''
    return {'id': __opts__.get('id', '')}

_REPLACE_LINUX_RE = re.compile(r'\W(?:gnu/)?linux', re.IGNORECASE)

# This maps (at most) the first ten characters (no spaces, lowercased) of
# 'osfullname' to the 'os' grain that Salt traditionally uses.
# Please see os_data() and _supported_dists.
# If your system is not detecting properly it likely needs an entry here.
_OS_NAME_MAP = {
    'redhatente': 'RedHat',
    'gentoobase': 'Gentoo',
    'archarm': 'Arch ARM',
    'arch': 'Arch',
    'debian': 'Debian',
    'raspbian': 'Raspbian',
    'fedoraremi': 'Fedora',
    'chapeau': 'Chapeau',
    'korora': 'Korora',
    'amazonami': 'Amazon',
    'alt': 'ALT',
    'enterprise': 'OEL',
    'oracleserv': 'OEL',
    'cloudserve': 'CloudLinux',
    'cloudlinux': 'CloudLinux',
    'pidora': 'Fedora',
    'scientific': 'ScientificLinux',
    'synology': 'Synology',
    'nilrt': 'NILinuxRT',
    'nilrt-xfce': 'NILinuxRT-XFCE',
    'manjaro': 'Manjaro',
    'manjarolin': 'Manjaro',
    'antergos': 'Antergos',
    'sles': 'SUSE',
    'void': 'Void',
    'slesexpand': 'RES',
    'linuxmint': 'Mint',
    'neon': 'KDE neon',
}

# Map the 'os' grain to the 'os_family' grain
# These should always be capitalized entries as the lookup comes
# post-_OS_NAME_MAP. If your system is having trouble with detection, please
# make sure that the 'os' grain is capitalized and working correctly first.
_OS_FAMILY_MAP = {
    'Ubuntu': 'Debian',
    'Fedora': 'RedHat',
    'Chapeau': 'RedHat',
    'Korora': 'RedHat',
    'FedBerry': 'RedHat',
    'CentOS': 'RedHat',
    'GoOSe': 'RedHat',
    'Scientific': 'RedHat',
    'Amazon': 'RedHat',
    'CloudLinux': 'RedHat',
    'OVS': 'RedHat',
    'OEL': 'RedHat',
    'XCP': 'RedHat',
    'XenServer': 'RedHat',
    'RES': 'RedHat',
    'Sangoma': 'RedHat',
    'Mandrake': 'Mandriva',
    'ESXi': 'VMware',
    'Mint': 'Debian',
    'VMwareESX': 'VMware',
    'Bluewhite64': 'Bluewhite',
    'Slamd64': 'Slackware',
    'SLES': 'Suse',
    'SUSE Enterprise Server': 'Suse',
    'SUSE  Enterprise Server': 'Suse',
    'SLED': 'Suse',
    'openSUSE': 'Suse',
    'SUSE': 'Suse',
    'openSUSE Leap': 'Suse',
    'openSUSE Tumbleweed': 'Suse',
    'SLES_SAP': 'Suse',
    'Solaris': 'Solaris',
    'SmartOS': 'Solaris',
    'OmniOS': 'Solaris',
    'OpenIndiana Development': 'Solaris',
    'OpenIndiana': 'Solaris',
    'OpenSolaris Development': 'Solaris',
    'OpenSolaris': 'Solaris',
    'Oracle Solaris': 'Solaris',
    'Arch ARM': 'Arch',
    'Manjaro': 'Arch',
    'Antergos': 'Arch',
    'ALT': 'RedHat',
    'Trisquel': 'Debian',
    'GCEL': 'Debian',
    'Linaro': 'Debian',
    'elementary OS': 'Debian',
    'ScientificLinux': 'RedHat',
    'Raspbian': 'Debian',
    'Devuan': 'Debian',
    'antiX': 'Debian',
    'Kali': 'Debian',
    'neon': 'Debian',
    'Cumulus': 'Debian',
    'Deepin': 'Debian',
    'NILinuxRT': 'NILinuxRT',
    'NILinuxRT-XFCE': 'NILinuxRT',
    'KDE neon': 'Debian',
    'Void': 'Void',
    'IDMS': 'Debian',
}


def _linux_bin_exists(binary):
    '''
    Does a binary exist in linux (depends on which, type, or whereis)
    '''
    for search_cmd in ('which', 'type -ap'):
        try:
            return __salt__['cmd.retcode'](
                '{0} {1}'.format(search_cmd, binary)
            ) == 0
        except salt.exceptions.CommandExecutionError:
            pass

    try:
        return len(__salt__['cmd.run_all'](
            'whereis -b {0}'.format(binary)
        )['stdout'].split()) > 1
    except salt.exceptions.CommandExecutionError:
        return False


def _get_interfaces():
    '''
    Provide a dict of the connected interfaces and their ip addresses
    '''

    global _INTERFACES
    if not _INTERFACES:
        _INTERFACES = salt.utils.network.interfaces()
    return _INTERFACES


def _parse_os_release(os_release_files):
    '''
    Parse os-release and return a parameter dictionary

    See http://www.freedesktop.org/software/systemd/man/os-release.html
    for specification of the file format.
    '''

    data = dict()
<<<<<<< HEAD
    with salt.utils.files.fopen(filename) as ifile:
=======
    for filename in os_release_files:
        if os.path.isfile(filename):
            break
    else:
        # None of the specified os-release files exist
        return data

    with salt.utils.fopen(filename) as ifile:
>>>>>>> 633e1208
        regex = re.compile('^([\\w]+)=(?:\'|")?(.*?)(?:\'|")?$')
        for line in ifile:
            match = regex.match(line.strip())
            if match:
                # Shell special characters ("$", quotes, backslash, backtick)
                # are escaped with backslashes
                data[match.group(1)] = re.sub(r'\\([$"\'\\`])', r'\1', match.group(2))

    return data


def os_data():
    '''
    Return grains pertaining to the operating system
    '''
    grains = {
        'num_gpus': 0,
        'gpus': [],
        }

    # Windows Server 2008 64-bit
    # ('Windows', 'MINIONNAME', '2008ServerR2', '6.1.7601', 'AMD64',
    #  'Intel64 Fam ily 6 Model 23 Stepping 6, GenuineIntel')
    # Ubuntu 10.04
    # ('Linux', 'MINIONNAME', '2.6.32-38-server',
    # '#83-Ubuntu SMP Wed Jan 4 11:26:59 UTC 2012', 'x86_64', '')

    # pylint: disable=unpacking-non-sequence
    (grains['kernel'], grains['nodename'],
     grains['kernelrelease'], grains['kernelversion'], grains['cpuarch'], _) = platform.uname()
    # pylint: enable=unpacking-non-sequence

    if salt.utils.platform.is_proxy():
        grains['kernel'] = 'proxy'
        grains['kernelrelease'] = 'proxy'
        grains['kernelversion'] = 'proxy'
        grains['osrelease'] = 'proxy'
        grains['os'] = 'proxy'
        grains['os_family'] = 'proxy'
        grains['osfullname'] = 'proxy'
    elif salt.utils.platform.is_windows():
        grains['os'] = 'Windows'
        grains['os_family'] = 'Windows'
        grains.update(_memdata(grains))
        grains.update(_windows_platform_data())
        grains.update(_windows_cpudata())
        grains.update(_windows_virtual(grains))
        grains.update(_ps(grains))

        if 'Server' in grains['osrelease']:
            osrelease_info = grains['osrelease'].split('Server', 1)
            osrelease_info[1] = osrelease_info[1].lstrip('R')
        else:
            osrelease_info = grains['osrelease'].split('.')

        for idx, value in enumerate(osrelease_info):
            if not value.isdigit():
                continue
            osrelease_info[idx] = int(value)
        grains['osrelease_info'] = tuple(osrelease_info)

        grains['osfinger'] = '{os}-{ver}'.format(
            os=grains['os'],
            ver=grains['osrelease'])

        grains['init'] = 'Windows'

        return grains
    elif salt.utils.platform.is_linux():
        # Add SELinux grain, if you have it
        if _linux_bin_exists('selinuxenabled'):
            grains['selinux'] = {}
            grains['selinux']['enabled'] = __salt__['cmd.retcode'](
                'selinuxenabled'
            ) == 0
            if _linux_bin_exists('getenforce'):
                grains['selinux']['enforced'] = __salt__['cmd.run'](
                    'getenforce'
                ).strip()

        # Add systemd grain, if you have it
        if _linux_bin_exists('systemctl') and _linux_bin_exists('localectl'):
            grains['systemd'] = {}
            systemd_info = __salt__['cmd.run'](
                'systemctl --version'
            ).splitlines()
            grains['systemd']['version'] = systemd_info[0].split()[1]
            grains['systemd']['features'] = systemd_info[1]

        # Add init grain
        grains['init'] = 'unknown'
        try:
            os.stat('/run/systemd/system')
            grains['init'] = 'systemd'
        except (OSError, IOError):
            if os.path.exists('/proc/1/cmdline'):
                with salt.utils.files.fopen('/proc/1/cmdline') as fhr:
                    init_cmdline = fhr.read().replace('\x00', ' ').split()
                    try:
                        init_bin = salt.utils.path.which(init_cmdline[0])
                    except IndexError:
                        # Emtpy init_cmdline
                        init_bin = None
                        log.warning(
                            "Unable to fetch data from /proc/1/cmdline"
                        )
                    if init_bin is not None and init_bin.endswith('bin/init'):
                        supported_inits = (b'upstart', b'sysvinit', b'systemd')
                        edge_len = max(len(x) for x in supported_inits) - 1
                        try:
                            buf_size = __opts__['file_buffer_size']
                        except KeyError:
                            # Default to the value of file_buffer_size for the minion
                            buf_size = 262144
                        try:
                            with salt.utils.files.fopen(init_bin, 'rb') as fp_:
                                buf = True
                                edge = b''
                                buf = fp_.read(buf_size).lower()
                                while buf:
                                    buf = edge + buf
                                    for item in supported_inits:
                                        if item in buf:
                                            if six.PY3:
                                                item = item.decode('utf-8')
                                            grains['init'] = item
                                            buf = b''
                                            break
                                    edge = buf[-edge_len:]
                                    buf = fp_.read(buf_size).lower()
                        except (IOError, OSError) as exc:
                            log.error(
                                'Unable to read from init_bin (%s): %s',
                                init_bin, exc
                            )
                    elif salt.utils.path.which('supervisord') in init_cmdline:
                        grains['init'] = 'supervisord'
                    elif init_cmdline == ['runit']:
                        grains['init'] = 'runit'
                    elif '/sbin/my_init' in init_cmdline:
                        #Phusion Base docker container use runit for srv mgmt, but my_init as pid1
                        grains['init'] = 'runit'
                    else:
                        log.info(
                            'Could not determine init system from command line: (%s)',
                            ' '.join(init_cmdline)
                        )

        # Add lsb grains on any distro with lsb-release. Note that this import
        # can fail on systems with lsb-release installed if the system package
        # does not install the python package for the python interpreter used by
        # Salt (i.e. python2 or python3)
        try:
            import lsb_release  # pylint: disable=import-error
            release = lsb_release.get_distro_information()
            for key, value in six.iteritems(release):
                key = key.lower()
                lsb_param = 'lsb_{0}{1}'.format(
                    '' if key.startswith('distrib_') else 'distrib_',
                    key
                )
                grains[lsb_param] = value
        # Catch a NameError to workaround possible breakage in lsb_release
        # See https://github.com/saltstack/salt/issues/37867
        except (ImportError, NameError):
            # if the python library isn't available, default to regex
            if os.path.isfile('/etc/lsb-release'):
                # Matches any possible format:
                #     DISTRIB_ID="Ubuntu"
                #     DISTRIB_ID='Mageia'
                #     DISTRIB_ID=Fedora
                #     DISTRIB_RELEASE='10.10'
                #     DISTRIB_CODENAME='squeeze'
                #     DISTRIB_DESCRIPTION='Ubuntu 10.10'
                regex = re.compile((
                    '^(DISTRIB_(?:ID|RELEASE|CODENAME|DESCRIPTION))=(?:\'|")?'
                    '([\\w\\s\\.\\-_]+)(?:\'|")?'
                ))
                with salt.utils.files.fopen('/etc/lsb-release') as ifile:
                    for line in ifile:
                        match = regex.match(line.rstrip('\n'))
                        if match:
                            # Adds:
                            #   lsb_distrib_{id,release,codename,description}
                            grains[
                                'lsb_{0}'.format(match.groups()[0].lower())
                            ] = match.groups()[1].rstrip()
            if grains.get('lsb_distrib_description', '').lower().startswith('antergos'):
                # Antergos incorrectly configures their /etc/lsb-release,
                # setting the DISTRIB_ID to "Arch". This causes the "os" grain
                # to be incorrectly set to "Arch".
                grains['osfullname'] = 'Antergos Linux'
            elif 'lsb_distrib_id' not in grains:
                os_release = _parse_os_release(['/etc/os-release', '/usr/lib/os-release'])
                if os_release:
                    if 'NAME' in os_release:
                        grains['lsb_distrib_id'] = os_release['NAME'].strip()
                    if 'VERSION_ID' in os_release:
                        grains['lsb_distrib_release'] = os_release['VERSION_ID']
                    if 'VERSION_CODENAME' in os_release:
                        grains['lsb_distrib_codename'] = os_release['VERSION_CODENAME']
                    elif 'PRETTY_NAME' in os_release:
                        codename = os_release['PRETTY_NAME']
                        # https://github.com/saltstack/salt/issues/44108
                        if os_release['ID'] == 'debian':
                            codename_match = re.search(r'\((\w+)\)$', codename)
                            if codename_match:
                                codename = codename_match.group(1)
                        grains['lsb_distrib_codename'] = codename
                    if 'CPE_NAME' in os_release:
                        if ":suse:" in os_release['CPE_NAME'] or ":opensuse:" in os_release['CPE_NAME']:
                            grains['os'] = "SUSE"
                            # openSUSE `osfullname` grain normalization
                            if os_release.get("NAME") == "openSUSE Leap":
                                grains['osfullname'] = "Leap"
                            elif os_release.get("VERSION") == "Tumbleweed":
                                grains['osfullname'] = os_release["VERSION"]
                elif os.path.isfile('/etc/SuSE-release'):
                    grains['lsb_distrib_id'] = 'SUSE'
                    version = ''
                    patch = ''
                    with salt.utils.files.fopen('/etc/SuSE-release') as fhr:
                        for line in fhr:
                            if 'enterprise' in line.lower():
                                grains['lsb_distrib_id'] = 'SLES'
                                grains['lsb_distrib_codename'] = re.sub(r'\(.+\)', '', line).strip()
                            elif 'version' in line.lower():
                                version = re.sub(r'[^0-9]', '', line)
                            elif 'patchlevel' in line.lower():
                                patch = re.sub(r'[^0-9]', '', line)
                    grains['lsb_distrib_release'] = version
                    if patch:
                        grains['lsb_distrib_release'] += '.' + patch
                        patchstr = 'SP' + patch
                        if grains['lsb_distrib_codename'] and patchstr not in grains['lsb_distrib_codename']:
                            grains['lsb_distrib_codename'] += ' ' + patchstr
                    if not grains.get('lsb_distrib_codename'):
                        grains['lsb_distrib_codename'] = 'n.a'
                elif os.path.isfile('/etc/altlinux-release'):
                    # ALT Linux
                    grains['lsb_distrib_id'] = 'altlinux'
                    with salt.utils.files.fopen('/etc/altlinux-release') as ifile:
                        # This file is symlinked to from:
                        #     /etc/fedora-release
                        #     /etc/redhat-release
                        #     /etc/system-release
                        for line in ifile:
                            # ALT Linux Sisyphus (unstable)
                            comps = line.split()
                            if comps[0] == 'ALT':
                                grains['lsb_distrib_release'] = comps[2]
                                grains['lsb_distrib_codename'] = \
                                    comps[3].replace('(', '').replace(')', '')
                elif os.path.isfile('/etc/centos-release'):
                    # CentOS Linux
                    grains['lsb_distrib_id'] = 'CentOS'
                    with salt.utils.files.fopen('/etc/centos-release') as ifile:
                        for line in ifile:
                            # Need to pull out the version and codename
                            # in the case of custom content in /etc/centos-release
                            find_release = re.compile(r'\d+\.\d+')
                            find_codename = re.compile(r'(?<=\()(.*?)(?=\))')
                            release = find_release.search(line)
                            codename = find_codename.search(line)
                            if release is not None:
                                grains['lsb_distrib_release'] = release.group()
                            if codename is not None:
                                grains['lsb_distrib_codename'] = codename.group()
                elif os.path.isfile('/etc.defaults/VERSION') \
                        and os.path.isfile('/etc.defaults/synoinfo.conf'):
                    grains['osfullname'] = 'Synology'
                    with salt.utils.files.fopen('/etc.defaults/VERSION', 'r') as fp_:
                        synoinfo = {}
                        for line in fp_:
                            try:
                                key, val = line.rstrip('\n').split('=')
                            except ValueError:
                                continue
                            if key in ('majorversion', 'minorversion',
                                       'buildnumber'):
                                synoinfo[key] = val.strip('"')
                        if len(synoinfo) != 3:
                            log.warning(
                                'Unable to determine Synology version info. '
                                'Please report this, as it is likely a bug.'
                            )
                        else:
                            grains['osrelease'] = (
                                '{majorversion}.{minorversion}-{buildnumber}'
                                .format(**synoinfo)
                            )

        # Use the already intelligent platform module to get distro info
        # (though apparently it's not intelligent enough to strip quotes)
        (osname, osrelease, oscodename) = \
            [x.strip('"').strip("'") for x in
             linux_distribution(supported_dists=_supported_dists)]
        # Try to assign these three names based on the lsb info, they tend to
        # be more accurate than what python gets from /etc/DISTRO-release.
        # It's worth noting that Ubuntu has patched their Python distribution
        # so that linux_distribution() does the /etc/lsb-release parsing, but
        # we do it anyway here for the sake for full portability.
        if 'osfullname' not in grains:
            grains['osfullname'] = \
                grains.get('lsb_distrib_id', osname).strip()
        if 'osrelease' not in grains:
            # NOTE: This is a workaround for CentOS 7 os-release bug
            # https://bugs.centos.org/view.php?id=8359
            # /etc/os-release contains no minor distro release number so we fall back to parse
            # /etc/centos-release file instead.
            # Commit introducing this comment should be reverted after the upstream bug is released.
            if 'CentOS Linux 7' in grains.get('lsb_distrib_codename', ''):
                grains.pop('lsb_distrib_release', None)
            grains['osrelease'] = \
                grains.get('lsb_distrib_release', osrelease).strip()
        grains['oscodename'] = grains.get('lsb_distrib_codename', '').strip() or oscodename
        if 'Red Hat' in grains['oscodename']:
            grains['oscodename'] = oscodename
        distroname = _REPLACE_LINUX_RE.sub('', grains['osfullname']).strip()
        # return the first ten characters with no spaces, lowercased
        shortname = distroname.replace(' ', '').lower()[:10]
        # this maps the long names from the /etc/DISTRO-release files to the
        # traditional short names that Salt has used.
        if 'os' not in grains:
            grains['os'] = _OS_NAME_MAP.get(shortname, distroname)
        grains.update(_linux_cpudata())
        grains.update(_linux_gpu_data())
    elif grains['kernel'] == 'SunOS':
        if salt.utils.platform.is_smartos():
            # See https://github.com/joyent/smartos-live/issues/224
            uname_v = os.uname()[3]  # format: joyent_20161101T004406Z
            uname_v = uname_v[uname_v.index('_')+1:]
            grains['os'] = grains['osfullname'] = 'SmartOS'
            # store a parsed version of YYYY.MM.DD as osrelease
            grains['osrelease'] = ".".join([
                uname_v.split('T')[0][0:4],
                uname_v.split('T')[0][4:6],
                uname_v.split('T')[0][6:8],
            ])
            # store a untouched copy of the timestamp in osrelease_stamp
            grains['osrelease_stamp'] = uname_v
        elif os.path.isfile('/etc/release'):
            with salt.utils.files.fopen('/etc/release', 'r') as fp_:
                rel_data = fp_.read()
                try:
                    release_re = re.compile(
                        r'((?:Open|Oracle )?Solaris|OpenIndiana|OmniOS) (Development)?'
                        r'\s*(\d+\.?\d*|v\d+)\s?[A-Z]*\s?(r\d+|\d+\/\d+|oi_\S+|snv_\S+)?'
                    )
                    osname, development, osmajorrelease, osminorrelease = \
                        release_re.search(rel_data).groups()
                except AttributeError:
                    # Set a blank osrelease grain and fallback to 'Solaris'
                    # as the 'os' grain.
                    grains['os'] = grains['osfullname'] = 'Solaris'
                    grains['osrelease'] = ''
                else:
                    if development is not None:
                        osname = ' '.join((osname, development))
                    uname_v = os.uname()[3]
                    grains['os'] = grains['osfullname'] = osname
                    if osname in ['Oracle Solaris'] and uname_v.startswith(osmajorrelease):
                        # Oracla Solars 11 and up have minor version in uname
                        grains['osrelease'] = uname_v
                    elif osname in ['OmniOS']:
                        # OmniOS
                        osrelease = []
                        osrelease.append(osmajorrelease[1:])
                        osrelease.append(osminorrelease[1:])
                        grains['osrelease'] = ".".join(osrelease)
                        grains['osrelease_stamp'] = uname_v
                    else:
                        # Sun Solaris 10 and earlier/comparable
                        osrelease = []
                        osrelease.append(osmajorrelease)
                        if osminorrelease:
                            osrelease.append(osminorrelease)
                        grains['osrelease'] = ".".join(osrelease)
                        grains['osrelease_stamp'] = uname_v

        grains.update(_sunos_cpudata())
    elif grains['kernel'] == 'VMkernel':
        grains['os'] = 'ESXi'
    elif grains['kernel'] == 'Darwin':
        osrelease = __salt__['cmd.run']('sw_vers -productVersion')
        osname = __salt__['cmd.run']('sw_vers -productName')
        osbuild = __salt__['cmd.run']('sw_vers -buildVersion')
        grains['os'] = 'MacOS'
        grains['os_family'] = 'MacOS'
        grains['osfullname'] = "{0} {1}".format(osname, osrelease)
        grains['osrelease'] = osrelease
        grains['osbuild'] = osbuild
        grains['init'] = 'launchd'
        grains.update(_bsd_cpudata(grains))
        grains.update(_osx_gpudata())
        grains.update(_osx_platform_data())
    else:
        grains['os'] = grains['kernel']
    if grains['kernel'] == 'FreeBSD':
        try:
            grains['osrelease'] = __salt__['cmd.run']('freebsd-version -u').split('-')[0]
        except salt.exceptions.CommandExecutionError:
            # freebsd-version was introduced in 10.0.
            # derive osrelease from kernelversion prior to that
            grains['osrelease'] = grains['kernelrelease'].split('-')[0]
        grains.update(_bsd_cpudata(grains))
    if grains['kernel'] in ('OpenBSD', 'NetBSD'):
        grains.update(_bsd_cpudata(grains))
        grains['osrelease'] = grains['kernelrelease'].split('-')[0]
        if grains['kernel'] == 'NetBSD':
            grains.update(_netbsd_gpu_data())
    if not grains['os']:
        grains['os'] = 'Unknown {0}'.format(grains['kernel'])
        grains['os_family'] = 'Unknown'
    else:
        # this assigns family names based on the os name
        # family defaults to the os name if not found
        grains['os_family'] = _OS_FAMILY_MAP.get(grains['os'],
                                                 grains['os'])

    # Build the osarch grain. This grain will be used for platform-specific
    # considerations such as package management. Fall back to the CPU
    # architecture.
    if grains.get('os_family') == 'Debian':
        osarch = __salt__['cmd.run']('dpkg --print-architecture').strip()
    elif grains.get('os_family') == 'RedHat':
        osarch = __salt__['cmd.run']('rpm --eval %{_host_cpu}').strip()
    elif grains.get('os_family') == 'NILinuxRT':
        archinfo = {}
        for line in __salt__['cmd.run']('opkg print-architecture').splitlines():
            if line.startswith('arch'):
                _, arch, priority = line.split()
                archinfo[arch.strip()] = int(priority.strip())

        # Return osarch in priority order (higher to lower)
        osarch = sorted(archinfo, key=archinfo.get, reverse=True)
    else:
        osarch = grains['cpuarch']
    grains['osarch'] = osarch

    grains.update(_memdata(grains))

    # Get the hardware and bios data
    grains.update(_hw_data(grains))

    # Load the virtual machine info
    grains.update(_virtual(grains))
    grains.update(_ps(grains))

    if grains.get('osrelease', ''):
        osrelease_info = grains['osrelease'].split('.')
        for idx, value in enumerate(osrelease_info):
            if not value.isdigit():
                continue
            osrelease_info[idx] = int(value)
        grains['osrelease_info'] = tuple(osrelease_info)
        try:
            grains['osmajorrelease'] = int(grains['osrelease_info'][0])
        except (IndexError, TypeError, ValueError):
            log.debug(
                'Unable to derive osmajorrelease from osrelease_info \'%s\'. '
                'The osmajorrelease grain will not be set.',
                grains['osrelease_info']
            )
        os_name = grains['os' if grains.get('os') in (
            'Debian', 'FreeBSD', 'OpenBSD', 'NetBSD', 'Mac', 'Raspbian') else 'osfullname']
        grains['osfinger'] = '{0}-{1}'.format(
            os_name, grains['osrelease'] if os_name in ('Ubuntu',) else grains['osrelease_info'][0])

    return grains


def locale_info():
    '''
    Provides
        defaultlanguage
        defaultencoding
    '''
    grains = {}
    grains['locale_info'] = {}

    if salt.utils.platform.is_proxy():
        return grains

    try:
        (
            grains['locale_info']['defaultlanguage'],
            grains['locale_info']['defaultencoding']
        ) = locale.getdefaultlocale()
    except Exception:
        # locale.getdefaultlocale can ValueError!! Catch anything else it
        # might do, per #2205
        grains['locale_info']['defaultlanguage'] = 'unknown'
        grains['locale_info']['defaultencoding'] = 'unknown'
    grains['locale_info']['detectedencoding'] = __salt_system_encoding__
    return grains


def hostname():
    '''
    Return fqdn, hostname, domainname
    '''
    # This is going to need some work
    # Provides:
    #   fqdn
    #   host
    #   localhost
    #   domain
    global __FQDN__
    grains = {}

    if salt.utils.platform.is_proxy():
        return grains

    grains['localhost'] = socket.gethostname()
    if __FQDN__ is None:
        __FQDN__ = salt.utils.network.get_fqhostname()

    # On some distros (notably FreeBSD) if there is no hostname set
    # salt.utils.network.get_fqhostname() will return None.
    # In this case we punt and log a message at error level, but force the
    # hostname and domain to be localhost.localdomain
    # Otherwise we would stacktrace below
    if __FQDN__ is None:   # still!
        log.error('Having trouble getting a hostname.  Does this machine have its hostname and domain set properly?')
        __FQDN__ = 'localhost.localdomain'

    grains['fqdn'] = __FQDN__
    (grains['host'], grains['domain']) = grains['fqdn'].partition('.')[::2]
    return grains


def append_domain():
    '''
    Return append_domain if set
    '''

    grain = {}

    if salt.utils.platform.is_proxy():
        return grain

    if 'append_domain' in __opts__:
        grain['append_domain'] = __opts__['append_domain']
    return grain


def ip_fqdn():
    '''
    Return ip address and FQDN grains
    '''
    if salt.utils.platform.is_proxy():
        return {}

    ret = {}
    ret['ipv4'] = salt.utils.network.ip_addrs(include_loopback=True)
    ret['ipv6'] = salt.utils.network.ip_addrs6(include_loopback=True)

    _fqdn = hostname()['fqdn']
    for socket_type, ipv_num in ((socket.AF_INET, '4'), (socket.AF_INET6, '6')):
        key = 'fqdn_ip' + ipv_num
        if not ret['ipv' + ipv_num]:
            ret[key] = []
        else:
            try:
                start_time = datetime.datetime.utcnow()
                info = socket.getaddrinfo(_fqdn, None, socket_type)
                ret[key] = list(set(item[4][0] for item in info))
            except socket.error:
                timediff = datetime.datetime.utcnow() - start_time
                if timediff.seconds > 5 and __opts__['__role'] == 'master':
                    log.warning(
                        'Unable to find IPv%s record for "%s" causing a %s '
                        'second timeout when rendering grains. Set the dns or '
                        '/etc/hosts for IPv%s to clear this.',
                        ipv_num, _fqdn, timediff, ipv_num
                    )
                ret[key] = []

    return ret


def ip_interfaces():
    '''
    Provide a dict of the connected interfaces and their ip addresses
    The addresses will be passed as a list for each interface
    '''
    # Provides:
    #   ip_interfaces

    if salt.utils.platform.is_proxy():
        return {}

    ret = {}
    ifaces = _get_interfaces()
    for face in ifaces:
        iface_ips = []
        for inet in ifaces[face].get('inet', []):
            if 'address' in inet:
                iface_ips.append(inet['address'])
        for inet in ifaces[face].get('inet6', []):
            if 'address' in inet:
                iface_ips.append(inet['address'])
        for secondary in ifaces[face].get('secondary', []):
            if 'address' in secondary:
                iface_ips.append(secondary['address'])
        ret[face] = iface_ips
    return {'ip_interfaces': ret}


def ip4_interfaces():
    '''
    Provide a dict of the connected interfaces and their ip4 addresses
    The addresses will be passed as a list for each interface
    '''
    # Provides:
    #   ip_interfaces

    if salt.utils.platform.is_proxy():
        return {}

    ret = {}
    ifaces = _get_interfaces()
    for face in ifaces:
        iface_ips = []
        for inet in ifaces[face].get('inet', []):
            if 'address' in inet:
                iface_ips.append(inet['address'])
        for secondary in ifaces[face].get('secondary', []):
            if 'address' in secondary:
                iface_ips.append(secondary['address'])
        ret[face] = iface_ips
    return {'ip4_interfaces': ret}


def ip6_interfaces():
    '''
    Provide a dict of the connected interfaces and their ip6 addresses
    The addresses will be passed as a list for each interface
    '''
    # Provides:
    #   ip_interfaces

    if salt.utils.platform.is_proxy():
        return {}

    ret = {}
    ifaces = _get_interfaces()
    for face in ifaces:
        iface_ips = []
        for inet in ifaces[face].get('inet6', []):
            if 'address' in inet:
                iface_ips.append(inet['address'])
        for secondary in ifaces[face].get('secondary', []):
            if 'address' in secondary:
                iface_ips.append(secondary['address'])
        ret[face] = iface_ips
    return {'ip6_interfaces': ret}


def hwaddr_interfaces():
    '''
    Provide a dict of the connected interfaces and their
    hw addresses (Mac Address)
    '''
    # Provides:
    #   hwaddr_interfaces
    ret = {}
    ifaces = _get_interfaces()
    for face in ifaces:
        if 'hwaddr' in ifaces[face]:
            ret[face] = ifaces[face]['hwaddr']
    return {'hwaddr_interfaces': ret}


def dns():
    '''
    Parse the resolver configuration file

     .. versionadded:: 2016.3.0
    '''
    # Provides:
    #   dns
    if salt.utils.platform.is_windows() or 'proxyminion' in __opts__:
        return {}

    resolv = salt.utils.dns.parse_resolv()
    for key in ('nameservers', 'ip4_nameservers', 'ip6_nameservers',
                'sortlist'):
        if key in resolv:
            resolv[key] = [six.text_type(i) for i in resolv[key]]

    return {'dns': resolv} if resolv else {}


def get_machine_id():
    '''
    Provide the machine-id
    '''
    # Provides:
    #   machine-id
    locations = ['/etc/machine-id', '/var/lib/dbus/machine-id']
    existing_locations = [loc for loc in locations if os.path.exists(loc)]
    if not existing_locations:
        return {}
    else:
        with salt.utils.files.fopen(existing_locations[0]) as machineid:
            return {'machine_id': machineid.read().strip()}


def path():
    '''
    Return the path
    '''
    # Provides:
    #   path
    return {'path': os.environ.get('PATH', '').strip()}


def pythonversion():
    '''
    Return the Python version
    '''
    # Provides:
    #   pythonversion
    return {'pythonversion': list(sys.version_info)}


def pythonpath():
    '''
    Return the Python path
    '''
    # Provides:
    #   pythonpath
    return {'pythonpath': sys.path}


def pythonexecutable():
    '''
    Return the python executable in use
    '''
    # Provides:
    #   pythonexecutable
    return {'pythonexecutable': sys.executable}


def saltpath():
    '''
    Return the path of the salt module
    '''
    # Provides:
    #   saltpath
    salt_path = os.path.abspath(os.path.join(__file__, os.path.pardir))
    return {'saltpath': os.path.dirname(salt_path)}


def saltversion():
    '''
    Return the version of salt
    '''
    # Provides:
    #   saltversion
    from salt.version import __version__
    return {'saltversion': __version__}


def zmqversion():
    '''
    Return the zeromq version
    '''
    # Provides:
    #   zmqversion
    try:
        import zmq
        return {'zmqversion': zmq.zmq_version()}  # pylint: disable=no-member
    except ImportError:
        return {}


def saltversioninfo():
    '''
    Return the version_info of salt

     .. versionadded:: 0.17.0
    '''
    # Provides:
    #   saltversioninfo
    from salt.version import __version_info__
    return {'saltversioninfo': list(__version_info__)}


def _hw_data(osdata):
    '''
    Get system specific hardware data from dmidecode

    Provides
        biosversion
        productname
        manufacturer
        serialnumber
        biosreleasedate
        uuid

    .. versionadded:: 0.9.5
    '''

    if salt.utils.platform.is_proxy():
        return {}

    grains = {}
    if osdata['kernel'] == 'Linux' and os.path.exists('/sys/class/dmi/id'):
        # On many Linux distributions basic firmware information is available via sysfs
        # requires CONFIG_DMIID to be enabled in the Linux kernel configuration
        sysfs_firmware_info = {
            'biosversion': 'bios_version',
            'productname': 'product_name',
            'manufacturer': 'sys_vendor',
            'biosreleasedate': 'bios_date',
            'uuid': 'product_uuid',
            'serialnumber': 'product_serial'
        }
        for key, fw_file in sysfs_firmware_info.items():
            contents_file = os.path.join('/sys/class/dmi/id', fw_file)
            if os.path.exists(contents_file):
                try:
                    with salt.utils.files.fopen(contents_file, 'r') as ifile:
                        grains[key] = ifile.read()
                        if key == 'uuid':
                            grains['uuid'] = grains['uuid'].lower()
                except (IOError, OSError) as err:
                    # PermissionError is new to Python 3, but corresponds to the EACESS and
                    # EPERM error numbers. Use those instead here for PY2 compatibility.
                    if err.errno == EACCES or err.errno == EPERM:
                        # Skip the grain if non-root user has no access to the file.
                        pass
    elif salt.utils.path.which_bin(['dmidecode', 'smbios']) is not None and not (
            salt.utils.platform.is_smartos() or
            (  # SunOS on SPARC - 'smbios: failed to load SMBIOS: System does not export an SMBIOS table'
                osdata['kernel'] == 'SunOS' and
                osdata['cpuarch'].startswith('sparc')
            )):
        # On SmartOS (possibly SunOS also) smbios only works in the global zone
        # smbios is also not compatible with linux's smbios (smbios -s = print summarized)
        grains = {
            'biosversion': __salt__['smbios.get']('bios-version'),
            'productname': __salt__['smbios.get']('system-product-name'),
            'manufacturer': __salt__['smbios.get']('system-manufacturer'),
            'biosreleasedate': __salt__['smbios.get']('bios-release-date'),
            'uuid': __salt__['smbios.get']('system-uuid')
        }
        grains = dict([(key, val) for key, val in grains.items() if val is not None])
        uuid = __salt__['smbios.get']('system-uuid')
        if uuid is not None:
            grains['uuid'] = uuid.lower()
        for serial in ('system-serial-number', 'chassis-serial-number', 'baseboard-serial-number'):
            serial = __salt__['smbios.get'](serial)
            if serial is not None:
                grains['serialnumber'] = serial
                break
    elif salt.utils.path.which_bin(['fw_printenv']) is not None:
        # ARM Linux devices expose UBOOT env variables via fw_printenv
        hwdata = {
            'manufacturer': 'manufacturer',
            'serialnumber': 'serial#',
        }
        for grain_name, cmd_key in six.iteritems(hwdata):
            result = __salt__['cmd.run_all']('fw_printenv {0}'.format(cmd_key))
            if result['retcode'] == 0:
                uboot_keyval = result['stdout'].split('=')
                grains[grain_name] = _clean_value(grain_name, uboot_keyval[1])
    elif osdata['kernel'] == 'FreeBSD':
        # On FreeBSD /bin/kenv (already in base system)
        # can be used instead of dmidecode
        kenv = salt.utils.path.which('kenv')
        if kenv:
            # In theory, it will be easier to add new fields to this later
            fbsd_hwdata = {
                'biosversion': 'smbios.bios.version',
                'manufacturer': 'smbios.system.maker',
                'serialnumber': 'smbios.system.serial',
                'productname': 'smbios.system.product',
                'biosreleasedate': 'smbios.bios.reldate',
                'uuid': 'smbios.system.uuid',
            }
            for key, val in six.iteritems(fbsd_hwdata):
                value = __salt__['cmd.run']('{0} {1}'.format(kenv, val))
                grains[key] = _clean_value(key, value)
    elif osdata['kernel'] == 'OpenBSD':
        sysctl = salt.utils.path.which('sysctl')
        hwdata = {'biosversion': 'hw.version',
                  'manufacturer': 'hw.vendor',
                  'productname': 'hw.product',
                  'serialnumber': 'hw.serialno',
                  'uuid': 'hw.uuid'}
        for key, oid in six.iteritems(hwdata):
            value = __salt__['cmd.run']('{0} -n {1}'.format(sysctl, oid))
            if not value.endswith(' value is not available'):
                grains[key] = _clean_value(key, value)
    elif osdata['kernel'] == 'NetBSD':
        sysctl = salt.utils.path.which('sysctl')
        nbsd_hwdata = {
            'biosversion': 'machdep.dmi.board-version',
            'manufacturer': 'machdep.dmi.system-vendor',
            'serialnumber': 'machdep.dmi.system-serial',
            'productname': 'machdep.dmi.system-product',
            'biosreleasedate': 'machdep.dmi.bios-date',
            'uuid': 'machdep.dmi.system-uuid',
        }
        for key, oid in six.iteritems(nbsd_hwdata):
            result = __salt__['cmd.run_all']('{0} -n {1}'.format(sysctl, oid))
            if result['retcode'] == 0:
                grains[key] = _clean_value(key, result['stdout'])
    elif osdata['kernel'] == 'Darwin':
        grains['manufacturer'] = 'Apple Inc.'
        sysctl = salt.utils.path.which('sysctl')
        hwdata = {'productname': 'hw.model'}
        for key, oid in hwdata.items():
            value = __salt__['cmd.run']('{0} -b {1}'.format(sysctl, oid))
            if not value.endswith(' is invalid'):
                grains[key] = _clean_value(key, value)
    elif osdata['kernel'] == 'SunOS' and osdata['cpuarch'].startswith('sparc'):
        # Depending on the hardware model, commands can report different bits
        # of information.  With that said, consolidate the output from various
        # commands and attempt various lookups.
        data = ""
        for (cmd, args) in (('/usr/sbin/prtdiag', '-v'), ('/usr/sbin/prtconf', '-vp'), ('/usr/sbin/virtinfo', '-a')):
            if salt.utils.path.which(cmd):  # Also verifies that cmd is executable
                data += __salt__['cmd.run']('{0} {1}'.format(cmd, args))
                data += '\n'

        sn_regexes = [
            re.compile(r) for r in [
                r'(?im)^\s*Chassis\s+Serial\s+Number\n-+\n(\S+)',  # prtdiag
                r'(?im)^\s*chassis-sn:\s*(\S+)',  # prtconf
                r'(?im)^\s*Chassis\s+Serial#:\s*(\S+)',  # virtinfo
            ]
        ]

        obp_regexes = [
            re.compile(r) for r in [
                r'(?im)^\s*System\s+PROM\s+revisions.*\nVersion\n-+\nOBP\s+(\S+)\s+(\S+)',  # prtdiag
                r'(?im)^\s*version:\s*\'OBP\s+(\S+)\s+(\S+)',  # prtconf
            ]
        ]

        fw_regexes = [
            re.compile(r) for r in [
                r'(?im)^\s*Sun\s+System\s+Firmware\s+(\S+)\s+(\S+)',  # prtdiag
            ]
        ]

        uuid_regexes = [
            re.compile(r) for r in [
                r'(?im)^\s*Domain\s+UUID:\s*(\S+)',  # virtinfo
            ]
        ]

        manufacture_regexes = [
            re.compile(r) for r in [
                r'(?im)^\s*System\s+Configuration:\s*(.*)(?=sun)',  # prtdiag
            ]
        ]

        product_regexes = [
            re.compile(r) for r in [
                r'(?im)^\s*System\s+Configuration:\s*.*?sun\d\S+\s(.*)',  # prtdiag
                r'(?im)^\s*banner-name:\s*(.*)',  # prtconf
                r'(?im)^\s*product-name:\s*(.*)',  # prtconf
            ]
        ]

        sn_regexes = [
            re.compile(r) for r in [
                r'(?im)Chassis\s+Serial\s+Number\n-+\n(\S+)',  # prtdiag
                r'(?i)Chassis\s+Serial#:\s*(\S+)',  # virtinfo
                r'(?i)chassis-sn:\s*(\S+)',  # prtconf
            ]
        ]

        obp_regexes = [
            re.compile(r) for r in [
                r'(?im)System\s+PROM\s+revisions.*\nVersion\n-+\nOBP\s+(\S+)\s+(\S+)',  # prtdiag
                r'(?im)version:\s*\'OBP\s+(\S+)\s+(\S+)',  # prtconf
            ]
        ]

        fw_regexes = [
            re.compile(r) for r in [
                r'(?i)Sun\s+System\s+Firmware\s+(\S+)\s+(\S+)',  # prtdiag
            ]
        ]

        uuid_regexes = [
            re.compile(r) for r in [
                r'(?i)Domain\s+UUID:\s+(\S+)',  # virtinfo
            ]
        ]

        for regex in sn_regexes:
            res = regex.search(data)
            if res and len(res.groups()) >= 1:
                grains['serialnumber'] = res.group(1).strip().replace("'", "")
                break

        for regex in obp_regexes:
            res = regex.search(data)
            if res and len(res.groups()) >= 1:
                obp_rev, obp_date = res.groups()[0:2]  # Limit the number in case we found the data in multiple places
                grains['biosversion'] = obp_rev.strip().replace("'", "")
                grains['biosreleasedate'] = obp_date.strip().replace("'", "")

        for regex in fw_regexes:
            res = regex.search(data)
            if res and len(res.groups()) >= 1:
                fw_rev, fw_date = res.groups()[0:2]
                grains['systemfirmware'] = fw_rev.strip().replace("'", "")
                grains['systemfirmwaredate'] = fw_date.strip().replace("'", "")
                break

        for regex in uuid_regexes:
            res = regex.search(data)
            if res and len(res.groups()) >= 1:
                grains['uuid'] = res.group(1).strip().replace("'", "")
                break

        for regex in manufacture_regexes:
            res = regex.search(data)
            if res and len(res.groups()) >= 1:
                grains['manufacture'] = res.group(1).strip().replace("'", "")
                break

        for regex in product_regexes:
            res = regex.search(data)
            if res and len(res.groups()) >= 1:
                grains['product'] = res.group(1).strip().replace("'", "")
                break

    return grains


def get_server_id():
    '''
    Provides an integer based on the FQDN of a machine.
    Useful as server-id in MySQL replication or anywhere else you'll need an ID
    like this.
    '''
    # Provides:
    #   server_id

    if salt.utils.platform.is_proxy():
        return {}
    return {'server_id': abs(hash(__opts__.get('id', '')) % (2 ** 31))}


def get_master():
    '''
    Provides the minion with the name of its master.
    This is useful in states to target other services running on the master.
    '''
    # Provides:
    #   master
    return {'master': __opts__.get('master', '')}


def default_gateway():
    '''
    Populates grains which describe whether a server has a default gateway
    configured or not. Uses `ip -4 route show` and `ip -6 route show` and greps
    for a `default` at the beginning of any line. Assuming the standard
    `default via <ip>` format for default gateways, it will also parse out the
    ip address of the default gateway, and put it in ip4_gw or ip6_gw.

    If the `ip` command is unavailable, no grains will be populated.

    Currently does not support multiple default gateways. The grains will be
    set to the first default gateway found.

    List of grains:

        ip4_gw: True  # ip/True/False if default ipv4 gateway
        ip6_gw: True  # ip/True/False if default ipv6 gateway
        ip_gw: True   # True if either of the above is True, False otherwise
    '''
    grains = {}
    ip_bin = salt.utils.path.which('ip')
    if not ip_bin:
        return {}
    grains['ip_gw'] = False
    grains['ip4_gw'] = False
    grains['ip6_gw'] = False
    for ip_version in ('4', '6'):
        try:
            out = __salt__['cmd.run']([ip_bin, '-' + ip_version, 'route', 'show'])
            for line in out.splitlines():
                if line.startswith('default'):
                    grains['ip_gw'] = True
                    grains['ip{0}_gw'.format(ip_version)] = True
                    try:
                        via, gw_ip = line.split()[1:3]
                    except ValueError:
                        pass
                    else:
                        if via == 'via':
                            grains['ip{0}_gw'.format(ip_version)] = gw_ip
                    break
        except Exception:
            continue
    return grains


def fc_wwn():
    '''
    Return list of fiber channel HBA WWNs
    '''
    grains = {}
    grains['fc_wwn'] = False
    if salt.utils.platform.is_linux():
        grains['fc_wwn'] = _linux_wwns()
    elif salt.utils.platform.is_windows():
        grains['fc_wwn'] = _windows_wwns()
    return grains


def iscsi_iqn():
    '''
    Return iSCSI IQN
    '''
    grains = {}
    grains['iscsi_iqn'] = False
    if salt.utils.platform.is_linux():
        grains['iscsi_iqn'] = _linux_iqn()
    elif salt.utils.platform.is_windows():
        grains['iscsi_iqn'] = _windows_iqn()
    elif salt.utils.platform.is_aix():
        grains['iscsi_iqn'] = _aix_iqn()
    return grains


def _linux_iqn():
    '''
    Return iSCSI IQN from a Linux host.
    '''
    ret = []

    initiator = '/etc/iscsi/initiatorname.iscsi'
    try:
        with salt.utils.files.fopen(initiator, 'r') as _iscsi:
            for line in _iscsi:
                line = line.strip()
                if line.startswith('InitiatorName='):
                    ret.append(line.split('=', 1)[1])
    except IOError as ex:
        if ex.errno != os.errno.ENOENT:
            log.debug("Error while accessing '%s': %s", initiator, ex)

    return ret


def _aix_iqn():
    '''
    Return iSCSI IQN from an AIX host.
    '''
    ret = []

    aixcmd = 'lsattr -E -l iscsi0 | grep initiator_name'

    aixret = __salt__['cmd.run'](aixcmd)
    if aixret[0].isalpha():
        try:
            ret.append(aixret.split()[1].rstrip())
        except IndexError:
            pass
    return ret


def _linux_wwns():
    '''
    Return Fibre Channel port WWNs from a Linux host.
    '''
    ret = []

    for fcfile in glob.glob('/sys/class/fc_host/*/port_name'):
        with salt.utils.files.fopen(fcfile, 'r') as _wwn:
            for line in _wwn:
                ret.append(line.rstrip()[2:])
    return ret


def _windows_iqn():
    '''
    Return iSCSI IQN from a Windows host.
    '''
    ret = []

    wmic = salt.utils.path.which('wmic')

    if not wmic:
        return ret

    namespace = r'\\root\WMI'
    mspath = 'MSiSCSIInitiator_MethodClass'
    get = 'iSCSINodeName'

    cmdret = __salt__['cmd.run_all'](
        '{0} /namespace:{1} path {2} get {3} /format:table'.format(
            wmic, namespace, mspath, get))

    for line in cmdret['stdout'].splitlines():
        if line.startswith('iqn.'):
            line = line.rstrip()
            ret.append(line.rstrip())
    return ret


def _windows_wwns():
    '''
    Return Fibre Channel port WWNs from a Windows host.
    '''
    ps_cmd = r'Get-WmiObject -ErrorAction Stop -class MSFC_FibrePortHBAAttributes -namespace "root\WMI" | Select -Expandproperty Attributes | %{($_.PortWWN | % {"{0:x2}" -f $_}) -join ""}'

    ret = []

    cmdret = __salt__['cmd.run_ps'](ps_cmd)

    for line in cmdret:
        ret.append(line.rstrip())

    return ret<|MERGE_RESOLUTION|>--- conflicted
+++ resolved
@@ -1340,9 +1340,6 @@
     '''
 
     data = dict()
-<<<<<<< HEAD
-    with salt.utils.files.fopen(filename) as ifile:
-=======
     for filename in os_release_files:
         if os.path.isfile(filename):
             break
@@ -1350,8 +1347,7 @@
         # None of the specified os-release files exist
         return data
 
-    with salt.utils.fopen(filename) as ifile:
->>>>>>> 633e1208
+    with salt.utils.files.fopen(filename) as ifile:
         regex = re.compile('^([\\w]+)=(?:\'|")?(.*?)(?:\'|")?$')
         for line in ifile:
             match = regex.match(line.strip())
