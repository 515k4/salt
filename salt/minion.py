--- conflicted
+++ resolved
@@ -511,19 +511,13 @@
         max_wait = self.opts['acceptance_wait_time_max']
 
         while True:
-<<<<<<< HEAD
             package = None
-
-=======
-            module_refresh = False
-            pillar_refresh = False
             for minion in minions.itervalues():
                 if isinstance(minion, dict):
                     minion = minion['minion']
                 if not hasattr(minion, 'schedule'):
                     continue
                 loop_interval = self.process_schedule(minion, loop_interval)
->>>>>>> 4d362274
             socks = dict(self.poller.poll(1))
             if socks.get(self.epull_sock) == zmq.POLLIN:
                 try:
