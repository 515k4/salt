'''
Routines to set up a minion
'''
# Import python libs
import os
import distutils.sysconfig
import glob
import re
import time
import logging
import tempfile
import traceback
import shutil
import threading
import multiprocessing

# Import zeromq libs
import zmq
# Import salt libs
import salt.crypt
from salt.crypt import AuthenticationError
import salt.utils
import salt.modules
import salt.returners
import salt.loader

<<<<<<< HEAD
=======
log = logging.getLogger(__name__)
>>>>>>> 10c24508

# To set up a minion:
# 1, Read in the configuration
# 2. Generate the function mapping dict
# 3. Authenticate with the master
# 4. Store the aes key
# 5. connect to the publisher
# 6. handle publications

class MinionError(Exception): pass


class Minion(object):
    '''
    This class instantiates a minion, runs connections for a minion, and loads
    all of the functions into the minion
    '''
    def __init__(self, opts):
        '''
        Pass in the options dict
        '''
        self.opts = opts
        self.mod_opts = self.__prep_mod_opts()
        self.functions, self.returners = self.__load_modules()
        self.authenticate()

    def __prep_mod_opts(self):
        '''
        Returns a deep copy of the opts with key bits stripped out
        '''
        mod_opts = {}
        for key, val in self.opts.items():
            if key == 'logger':
                continue
            mod_opts[key] = val
        return mod_opts

    def __load_modules(self):
        '''
        Return the functions and the returners loaded up from the loader module
        '''
        functions = salt.loader.minion_mods(self.opts)
        returners = salt.loader.returners(self.opts)
        return functions, returners

    def _handle_payload(self, payload):
        '''
        Takes a payload from the master publisher and does whatever the
        master wants done.
        '''
        {'aes': self._handle_aes,
         'pub': self._handle_pub,
         'clear': self._handle_clear}[payload['enc']](payload['load'])

    def _handle_aes(self, load):
        '''
        Takes the aes encrypted load, decrypts is and runs the encapsulated
        instructions
        '''
        data = None
        try:
            data = self.crypticle.loads(load)
        except AuthenticationError:
            self.authenticate()
            data = self.crypticle.loads(load)
        # Verify that the publication is valid
        if not data.has_key('tgt')\
                or not data.has_key('jid')\
                or not data.has_key('fun')\
                or not data.has_key('arg'):
            return
        # Verify that the publication applies to this minion
        if data.has_key('tgt_type'):
            if not getattr(self, '_' + data['tgt_type'] + '_match')(data['tgt']):
                return
        else:
            if not self._glob_match(data['tgt']):
                return
        self._handle_decoded_payload(data)

    def _handle_pub(self, load):
        '''
        Handle public key payloads
        '''
        pass

    def _handle_clear(self, load):
        '''
        Handle un-encrypted transmissions
        '''
        pass

    def _handle_decoded_payload(self, data):
        '''
        Override this method if you wish to handle the decoded data differently.
        '''
        if self.opts['multiprocessing']:
            if type(data['fun']) == type(list()):
                multiprocessing.Process(
                    target=lambda: self._thread_multi_return(data)
                ).start()
            else:
                multiprocessing.Process(
                    target=lambda: self._thread_return(data)
                ).start()
        else:
            if type(data['fun']) == type(list()):
                threading.Thread(
                    target=lambda: self._thread_multi_return(data)
                ).start()
            else:
                threading.Thread(
                    target=lambda: self._thread_return(data)
                ).start()

    def _glob_match(self, tgt):
        '''
        Returns true if the passed glob matches the id
        '''
        tmp_dir = tempfile.mkdtemp()
        cwd = os.getcwd()
        os.chdir(tmp_dir)
        open(self.opts['id'], 'w+').write('salt')
        ret = bool(glob.glob(tgt))
        os.chdir(cwd)
        shutil.rmtree(tmp_dir)
        return ret

    def _pcre_match(self, tgt):
        '''
        Returns true if the passed pcre regex matches
        '''
        return bool(re.match(tgt, self.opts['id']))

    def _list_match(self, tgt):
        '''
        Determines if this host is on the list
        '''
        return bool(tgt.count(self.opts['id']))

    def _grain_match(self, tgt):
        '''
        Reads in the grains regular expression match
        '''
        comps = tgt.split(':')
        return bool(re.match(comps[1], self.opts['grains'][comps[0]]))

    def _exsel_match(self, tgt):
        '''
        Runs a function and return the exit code
        '''
        if not self.functions.has_key(tgt):
            return False
        return(self.functions[tgt]())

    def _thread_return(self, data):
        '''
        This method should be used as a threading target, start the actual
        minion side execution.
        '''
        ret = {}
        for ind in range(0, len(data['arg'])):
            try:
                data['arg'][ind] = eval(data['arg'][ind])
            except:
                pass

        try:
            ret['return'] = self.functions[data['fun']](*data['arg'])
        except Exception as exc:
            trb = traceback.format_exc()
            log.warning('The minion function caused an exception: %s', exc)
            ret['return'] = trb
        ret['jid'] = data['jid']
        if data['ret']:
            ret['id'] = self.opts['id']
            try:
                self.returners[data['ret']](ret)
            except Exception as exc:
                log.error('The return failed for job %s %s', data['jid'], exc)
        else:
            self._return_pub(ret)

    def _thread_multi_return(self, data):
        '''
        This method should be used as a threading target, start the actual
        minion side execution.
        '''
        ret = {'return': {}}
        for ind in range(0, len(data['fun'])):
            for index in range(0, len(data['arg'][ind])):
                try:
                    data['arg'][ind][index] = eval(data['arg'][ind][index])
                except:
                    pass

            try:
                ret['return'][data['fun'][ind]]\
                    = self.functions[data['fun'][ind]](*data['arg'][ind])
            except Exception as exc:
                trb = traceback.format_exc()
                log.warning('The minion function caused an exception: %s', exc)
                ret['return'][data['fun'][ind]] = trb
            ret['jid'] = data['jid']
        if data['ret']:
            ret['id'] = self.opts['id']
            try:
                self.returners[data['ret']](ret)
            except Exception as exc:
                log.error('The return failed for job %s %s', data['jid'], exc)
        else:
            self._return_pub(ret)

    def _return_pub(self, ret):
        '''
        Return the data from the executed command to the master server
        '''
        log.info('Returning information for job: %(jid)s', ret)
        context = zmq.Context()
        socket = context.socket(zmq.REQ)
        socket.connect(self.opts['master_uri'])
        payload = {'enc': 'aes'}
        load = {'return': ret['return'],
                'cmd': '_return',
                'jid': ret['jid'],
                'id': self.opts['id']}
        payload['load'] = self.crypticle.dumps(load)
        socket.send_pyobj(payload)
        return socket.recv()

    def reload_functions(self):
        '''
        Reload the functions dict for this minion, reading in any new functions
        '''
        self.functions = self.__load_functions()
        log.debug('Refreshed functions, loaded functions: %s', self.functions)
        return True

    def authenticate(self):
        '''
        Authenticate with the master, this method breaks the functional
        paradigm, it will update the master information from a fresh sign in,
        signing in can occur as often as needed to keep up with the revolving
        master aes key.
        '''
        log.debug('Attempting to authenticate with the Salt Master')
        auth = salt.crypt.Auth(self.opts)
        while True:
            creds = auth.sign_in()
            if creds != 'retry':
                log.info('Authentication with master successful!')
                break
            log.info('Waiting for minion key to be accepted by the master.')
            time.sleep(10)
        self.aes = creds['aes']
        self.publish_port = creds['publish_port']
        self.crypticle = salt.crypt.Crypticle(self.aes)

    def tune_in(self):
        '''
        Lock onto the publisher. This is the main event loop for the minion
        '''
        master_pub = 'tcp://' + self.opts['master'] + ':'\
                   + str(self.publish_port)
        context = zmq.Context()
        socket = context.socket(zmq.SUB)
        socket.connect(master_pub)
        socket.setsockopt(zmq.SUBSCRIBE, '')
        while True:
            payload = socket.recv_pyobj()
            self._handle_payload(payload)

class FileClient(object):
    '''
    Interact with the salt master file server.
    '''
    def __init__(self, opts):
        self.opts = opts
        self.auth = salt.crypt.SAuth(opts)
        self.socket = self.__get_socket()

    def __get_socket(self):
        '''
        Return the ZeroMQ socket to use
        '''
        context = zmq.Context()
        socket = context.socket(zmq.REQ)
        socket.connect(self.opts['master_uri'])
        return socket

    def _check_proto(self, path):
        '''
        Make sure that this path is intended for the salt master and trim it
        '''
        if not path.startswith('salt://'):
            raise MinionError('Unsupported path')
        return path[:7]
        
    def get_file(self, path, dest, makedirs=False):
        '''
        Get a single file from the salt-master
        '''
        path = self._check_proto(path)
        payload = {'enc': 'aes'}
        destdir = os.path.dirname(dest)
        if not os.path.isdir(destdir):
            if makedirs:
                os.makedirs(destdir)
            else:
                return False
        fn_ = open(dest, 'w+')
        load = {'path': path,
                'cmd': '_serve_file'}
        while True:
            load['loc'] = fn_.tell()
            payload['load'] = self.crypticle.dumps(load)
            self.socket.send_pyobj(payload)
            data = self.auth.crypticle.loads(self.socket.recv_pyobj())
            if not data:
                break
            fn_.write(data)
        return dest

    def cache_file(self, path):
        '''
        Pull a file down from the file server and store it in the minion file
        cache
        '''
        dest = os.path.join(self.opts['cachedir'], 'files', path)
        return self.get_file(path, dest, True)

    def cache_files(self, paths):
        '''
        Download a list of files stored on the master and put them in the minion
        file cache
        '''
        ret = []
        for path in paths:
            ret.append(self.cache_file(path))
        return ret

    def hash_file(self, path):
        '''
        Return the hash of a file, to get the hash of a file on the
        salt master file server prepend the path with salt://<file on server>
        otherwise, prepend the file with / for a local file.
        '''
        path = self._check_proto(path)
        payload = {'enc': 'aes'}
        load = {'path': path,
                'cmd': '_file_hash'}
        payload['load'] = auth.crypticle.dumps(load)
        self.socket.send_pyobj(payload)
        return self.auth.crypticle.loads(socket.recv_pyobj())<|MERGE_RESOLUTION|>--- conflicted
+++ resolved
@@ -24,10 +24,7 @@
 import salt.returners
 import salt.loader
 
-<<<<<<< HEAD
-=======
 log = logging.getLogger(__name__)
->>>>>>> 10c24508
 
 # To set up a minion:
 # 1, Read in the configuration
