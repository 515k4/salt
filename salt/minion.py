# -*- coding: utf-8 -*-
"""
Routines to set up a minion
"""
# Import python libs
from __future__ import absolute_import, print_function, unicode_literals, with_statement

import contextlib
import copy
import functools
import logging
import multiprocessing
import os
import random
import signal
import sys
import threading
import time
import traceback
import types
from binascii import crc32
from random import randint, shuffle
from stat import S_IMODE

# Import salt libs
import salt
import salt.beacons
import salt.cli.daemons
import salt.client
import salt.crypt
import salt.defaults.exitcodes
import salt.engines

# pylint: enable=no-name-in-module,redefined-builtin
import salt.ext.tornado
import salt.ext.tornado.gen  # pylint: disable=F0401
import salt.ext.tornado.ioloop  # pylint: disable=F0401
import salt.loader
import salt.log.setup
import salt.payload
import salt.pillar
import salt.serializers.msgpack
import salt.syspaths
import salt.transport.client
import salt.utils.args
import salt.utils.context
import salt.utils.crypt
import salt.utils.data
import salt.utils.dictupdate
import salt.utils.error
import salt.utils.event
import salt.utils.files
import salt.utils.jid
import salt.utils.minion
import salt.utils.minions
import salt.utils.network
import salt.utils.platform
import salt.utils.process
import salt.utils.schedule
import salt.utils.ssdp
import salt.utils.user
import salt.utils.zeromq
from salt._compat import ipaddress
from salt.config import DEFAULT_MINION_OPTS
from salt.defaults import DEFAULT_TARGET_DELIM
from salt.exceptions import (
    CommandExecutionError,
    CommandNotFoundError,
    SaltClientError,
    SaltDaemonNotRunning,
    SaltException,
    SaltInvocationError,
    SaltMasterUnresolvableError,
    SaltReqTimeoutError,
    SaltSystemExit,
)

# Import Salt Libs
# pylint: disable=import-error,no-name-in-module,redefined-builtin
from salt.ext import six
from salt.ext.six.moves import range
from salt.template import SLS_ENCODING
from salt.utils.ctx import RequestContext
from salt.utils.debug import enable_sigusr1_handler
from salt.utils.event import tagify
from salt.utils.network import parse_host_port
from salt.utils.odict import OrderedDict
from salt.utils.process import ProcessManager, SignalHandlingProcess, default_signals
from salt.utils.zeromq import ZMQ_VERSION_INFO, ZMQDefaultLoop, install_zmq, zmq

HAS_PSUTIL = False
try:
    import salt.utils.psutil_compat as psutil

    HAS_PSUTIL = True
except ImportError:
    pass

HAS_RESOURCE = False
try:
    import resource

    HAS_RESOURCE = True
except ImportError:
    pass

try:
    import salt.utils.win_functions

    HAS_WIN_FUNCTIONS = True
except ImportError:
    HAS_WIN_FUNCTIONS = False
# pylint: enable=import-error


log = logging.getLogger(__name__)

# To set up a minion:
# 1. Read in the configuration
# 2. Generate the function mapping dict
# 3. Authenticate with the master
# 4. Store the AES key
# 5. Connect to the publisher
# 6. Handle publications


def resolve_dns(opts, fallback=True):
    """
    Resolves the master_ip and master_uri options
    """
    ret = {}
    check_dns = True
    if opts.get("file_client", "remote") == "local" and not opts.get(
        "use_master_when_local", False
    ):
        check_dns = False
    # Since salt.log is imported below, salt.utils.network needs to be imported here as well
    import salt.utils.network

    if check_dns is True:
        try:
            if opts["master"] == "":
                raise SaltSystemExit
            ret["master_ip"] = salt.utils.network.dns_check(
                opts["master"], int(opts["master_port"]), True, opts["ipv6"]
            )
        except SaltClientError:
            retry_dns_count = opts.get("retry_dns_count", None)
            if opts["retry_dns"]:
                while True:
                    if retry_dns_count is not None:
                        if retry_dns_count == 0:
                            raise SaltMasterUnresolvableError
                        retry_dns_count -= 1
                    import salt.log

                    msg = (
                        "Master hostname: '{0}' not found or not responsive. "
                        "Retrying in {1} seconds"
                    ).format(opts["master"], opts["retry_dns"])
                    if salt.log.setup.is_console_configured():
                        log.error(msg)
                    else:
                        print("WARNING: {0}".format(msg))
                    time.sleep(opts["retry_dns"])
                    try:
                        ret["master_ip"] = salt.utils.network.dns_check(
                            opts["master"], int(opts["master_port"]), True, opts["ipv6"]
                        )
                        break
                    except SaltClientError:
                        pass
            else:
                if fallback:
                    ret["master_ip"] = "127.0.0.1"
                else:
                    raise
        except SaltSystemExit:
            unknown_str = "unknown address"
            master = opts.get("master", unknown_str)
            if master == "":
                master = unknown_str
            if opts.get("__role") == "syndic":
                err = (
                    "Master address: '{0}' could not be resolved. Invalid or unresolveable address. "
                    "Set 'syndic_master' value in minion config.".format(master)
                )
            else:
                err = (
                    "Master address: '{0}' could not be resolved. Invalid or unresolveable address. "
                    "Set 'master' value in minion config.".format(master)
                )
            log.error(err)
            raise SaltSystemExit(code=42, msg=err)
    else:
        ret["master_ip"] = "127.0.0.1"

    if "master_ip" in ret and "master_ip" in opts:
        if ret["master_ip"] != opts["master_ip"]:
            log.warning(
                "Master ip address changed from %s to %s",
                opts["master_ip"],
                ret["master_ip"],
            )
    if opts["source_interface_name"]:
        log.trace("Custom source interface required: %s", opts["source_interface_name"])
        interfaces = salt.utils.network.interfaces()
        log.trace("The following interfaces are available on this Minion:")
        log.trace(interfaces)
        if opts["source_interface_name"] in interfaces:
            if interfaces[opts["source_interface_name"]]["up"]:
                addrs = (
                    interfaces[opts["source_interface_name"]]["inet"]
                    if not opts["ipv6"]
                    else interfaces[opts["source_interface_name"]]["inet6"]
                )
                ret["source_ip"] = addrs[0]["address"]
                log.debug("Using %s as source IP address", ret["source_ip"])
            else:
                log.warning(
                    "The interface %s is down so it cannot be used as source to connect to the Master",
                    opts["source_interface_name"],
                )
        else:
            log.warning(
                "%s is not a valid interface. Ignoring.", opts["source_interface_name"]
            )
    elif opts["source_address"]:
        ret["source_ip"] = salt.utils.network.dns_check(
            opts["source_address"], int(opts["source_ret_port"]), True, opts["ipv6"]
        )
        log.debug("Using %s as source IP address", ret["source_ip"])
    if opts["source_ret_port"]:
        ret["source_ret_port"] = int(opts["source_ret_port"])
        log.debug("Using %d as source port for the ret server", ret["source_ret_port"])
    if opts["source_publish_port"]:
        ret["source_publish_port"] = int(opts["source_publish_port"])
        log.debug(
            "Using %d as source port for the master pub", ret["source_publish_port"]
        )
    ret["master_uri"] = "tcp://{ip}:{port}".format(
        ip=ret["master_ip"], port=opts["master_port"]
    )
    log.debug("Master URI: %s", ret["master_uri"])

    return ret


def prep_ip_port(opts):
    """
    parse host:port values from opts['master'] and return valid:
        master: ip address or hostname as a string
        master_port: (optional) master returner port as integer

    e.g.:
      - master: 'localhost:1234' -> {'master': 'localhost', 'master_port': 1234}
      - master: '127.0.0.1:1234' -> {'master': '127.0.0.1', 'master_port' :1234}
      - master: '[::1]:1234' -> {'master': '::1', 'master_port': 1234}
      - master: 'fe80::a00:27ff:fedc:ba98' -> {'master': 'fe80::a00:27ff:fedc:ba98'}
    """
    ret = {}
    # Use given master IP if "ip_only" is set or if master_ip is an ipv6 address without
    # a port specified. The is_ipv6 check returns False if brackets are used in the IP
    # definition such as master: '[::1]:1234'.
    if opts["master_uri_format"] == "ip_only":
        ret["master"] = ipaddress.ip_address(opts["master"])
    else:
        host, port = parse_host_port(opts["master"])
        ret = {"master": host}
        if port:
            ret.update({"master_port": port})

    return ret


def get_proc_dir(cachedir, **kwargs):
    """
    Given the cache directory, return the directory that process data is
    stored in, creating it if it doesn't exist.
    The following optional Keyword Arguments are handled:

    mode: which is anything os.makedir would accept as mode.

    uid: the uid to set, if not set, or it is None or -1 no changes are
         made. Same applies if the directory is already owned by this
         uid. Must be int. Works only on unix/unix like systems.

    gid: the gid to set, if not set, or it is None or -1 no changes are
         made. Same applies if the directory is already owned by this
         gid. Must be int. Works only on unix/unix like systems.
    """
    fn_ = os.path.join(cachedir, "proc")
    mode = kwargs.pop("mode", None)

    if mode is None:
        mode = {}
    else:
        mode = {"mode": mode}

    if not os.path.isdir(fn_):
        # proc_dir is not present, create it with mode settings
        os.makedirs(fn_, **mode)

    d_stat = os.stat(fn_)

    # if mode is not an empty dict then we have an explicit
    # dir mode. So lets check if mode needs to be changed.
    if mode:
        mode_part = S_IMODE(d_stat.st_mode)
        if mode_part != mode["mode"]:
            os.chmod(fn_, (d_stat.st_mode ^ mode_part) | mode["mode"])

    if hasattr(os, "chown"):
        # only on unix/unix like systems
        uid = kwargs.pop("uid", -1)
        gid = kwargs.pop("gid", -1)

        # if uid and gid are both -1 then go ahead with
        # no changes at all
        if (d_stat.st_uid != uid or d_stat.st_gid != gid) and [
            i for i in (uid, gid) if i != -1
        ]:
            os.chown(fn_, uid, gid)

    return fn_


def load_args_and_kwargs(func, args, data=None, ignore_invalid=False):
    """
    Detect the args and kwargs that need to be passed to a function call, and
    check them against what was passed.
    """
    argspec = salt.utils.args.get_function_argspec(func)
    _args = []
    _kwargs = {}
    invalid_kwargs = []

    for arg in args:
        if isinstance(arg, dict) and arg.pop("__kwarg__", False) is True:
            # if the arg is a dict with __kwarg__ == True, then its a kwarg
            for key, val in six.iteritems(arg):
                if argspec.keywords or key in argspec.args:
                    # Function supports **kwargs or is a positional argument to
                    # the function.
                    _kwargs[key] = val
                else:
                    # **kwargs not in argspec and parsed argument name not in
                    # list of positional arguments. This keyword argument is
                    # invalid.
                    invalid_kwargs.append("{0}={1}".format(key, val))
            continue

        else:
            string_kwarg = salt.utils.args.parse_input([arg], condition=False)[
                1
            ]  # pylint: disable=W0632
            if string_kwarg:
                if argspec.keywords or next(six.iterkeys(string_kwarg)) in argspec.args:
                    # Function supports **kwargs or is a positional argument to
                    # the function.
                    _kwargs.update(string_kwarg)
                else:
                    # **kwargs not in argspec and parsed argument name not in
                    # list of positional arguments. This keyword argument is
                    # invalid.
                    for key, val in six.iteritems(string_kwarg):
                        invalid_kwargs.append("{0}={1}".format(key, val))
            else:
                _args.append(arg)

    if invalid_kwargs and not ignore_invalid:
        salt.utils.args.invalid_kwargs(invalid_kwargs)

    if argspec.keywords and isinstance(data, dict):
        # this function accepts **kwargs, pack in the publish data
        for key, val in six.iteritems(data):
            _kwargs["__pub_{0}".format(key)] = val

    return _args, _kwargs


def eval_master_func(opts):
    """
    Evaluate master function if master type is 'func'
    and save it result in opts['master']
    """
    if "__master_func_evaluated" not in opts:
        # split module and function and try loading the module
        mod_fun = opts["master"]
        mod, fun = mod_fun.split(".")
        try:
            master_mod = salt.loader.raw_mod(opts, mod, fun)
            if not master_mod:
                raise KeyError
            # we take whatever the module returns as master address
            opts["master"] = master_mod[mod_fun]()
            # Check for valid types
            if not isinstance(opts["master"], (six.string_types, list)):
                raise TypeError
            opts["__master_func_evaluated"] = True
        except KeyError:
            log.error("Failed to load module %s", mod_fun)
            sys.exit(salt.defaults.exitcodes.EX_GENERIC)
        except TypeError:
            log.error("%s returned from %s is not a string", opts["master"], mod_fun)
            sys.exit(salt.defaults.exitcodes.EX_GENERIC)
        log.info("Evaluated master from module: %s", mod_fun)


def master_event(type, master=None):
    """
    Centralized master event function which will return event type based on event_map
    """
    event_map = {
        "connected": "__master_connected",
        "disconnected": "__master_disconnected",
        "failback": "__master_failback",
        "alive": "__master_alive",
    }

    if type == "alive" and master is not None:
        return "{0}_{1}".format(event_map.get(type), master)

    return event_map.get(type, None)


def service_name():
    """
    Return the proper service name based on platform
    """
    return "salt_minion" if "bsd" in sys.platform else "salt-minion"


class MinionBase(object):
    def __init__(self, opts):
        self.opts = opts
        self.beacons_leader = opts.get("beacons_leader", True)

    def gen_modules(self, initial_load=False, context=None):
        """
        Tell the minion to reload the execution modules

        CLI Example:

        .. code-block:: bash

            salt '*' sys.reload_modules
        """
        if initial_load:
            self.opts["pillar"] = salt.pillar.get_pillar(
                self.opts,
                self.opts["grains"],
                self.opts["id"],
                self.opts["saltenv"],
                pillarenv=self.opts.get("pillarenv"),
            ).compile_pillar()

        self.utils = salt.loader.utils(self.opts, context=context)
        self.functions = salt.loader.minion_mods(
            self.opts, utils=self.utils, context=context
        )
        self.serializers = salt.loader.serializers(self.opts)
        self.returners = salt.loader.returners(
            self.opts, functions=self.functions, context=context
        )
        self.proxy = salt.loader.proxy(
            self.opts, functions=self.functions, returners=self.returners
        )
        # TODO: remove
        self.function_errors = {}  # Keep the funcs clean
        self.states = salt.loader.states(
            self.opts,
            functions=self.functions,
            utils=self.utils,
            serializers=self.serializers,
            context=context,
        )
        self.rend = salt.loader.render(
            self.opts, functions=self.functions, context=context
        )
        #        self.matcher = Matcher(self.opts, self.functions)
        self.matchers = salt.loader.matchers(self.opts)
        self.functions["sys.reload_modules"] = self.gen_modules
        self.executors = salt.loader.executors(
            self.opts, functions=self.functions, proxy=self.proxy, context=context
        )

    @staticmethod
    def process_schedule(minion, loop_interval):
        try:
            if hasattr(minion, "schedule"):
                minion.schedule.eval()
            else:
                log.error(
                    "Minion scheduler not initialized. Scheduled jobs will not be run."
                )
                return
            # Check if scheduler requires lower loop interval than
            # the loop_interval setting
            if minion.schedule.loop_interval < loop_interval:
                loop_interval = minion.schedule.loop_interval
                log.debug("Overriding loop_interval because of scheduled jobs.")
        except Exception as exc:  # pylint: disable=broad-except
            log.error("Exception %s occurred in scheduled job", exc)
        return loop_interval

    def process_beacons(self, functions):
        """
        Evaluate all of the configured beacons, grab the config again in case
        the pillar or grains changed
        """
        if "config.merge" in functions:
            b_conf = functions["config.merge"](
                "beacons", self.opts["beacons"], omit_opts=True
            )
            if b_conf:
                return self.beacons.process(
                    b_conf, self.opts["grains"]
                )  # pylint: disable=no-member
        return []

    @salt.ext.tornado.gen.coroutine
    def eval_master(self, opts, timeout=60, safe=True, failed=False, failback=False):
        """
        Evaluates and returns a tuple of the current master address and the pub_channel.

        In standard mode, just creates a pub_channel with the given master address.

        With master_type=func evaluates the current master address from the given
        module and then creates a pub_channel.

        With master_type=failover takes the list of masters and loops through them.
        The first one that allows the minion to create a pub_channel is then
        returned. If this function is called outside the minions initialization
        phase (for example from the minions main event-loop when a master connection
        loss was detected), 'failed' should be set to True. The current
        (possibly failed) master will then be removed from the list of masters.
        """
        # return early if we are not connecting to a master
        if opts["master_type"] == "disable":
            log.warning("Master is set to disable, skipping connection")
            self.connected = False
            raise salt.ext.tornado.gen.Return((None, None))

        # Run masters discovery over SSDP. This may modify the whole configuration,
        # depending of the networking and sets of masters.
        self._discover_masters()

        # check if master_type was altered from its default
        if opts["master_type"] != "str" and opts["__role"] != "syndic":
            # check for a valid keyword
            if opts["master_type"] == "func":
                eval_master_func(opts)

            # if failover or distributed is set, master has to be of type list
            elif opts["master_type"] in ("failover", "distributed"):
                if isinstance(opts["master"], list):
                    log.info(
                        "Got list of available master addresses: %s", opts["master"]
                    )

                    if opts["master_type"] == "distributed":
                        master_len = len(opts["master"])
                        if master_len > 1:
                            secondary_masters = opts["master"][1:]
                            master_idx = crc32(opts["id"]) % master_len
                            try:
                                preferred_masters = opts["master"]
                                preferred_masters[0] = opts["master"][master_idx]
                                preferred_masters[1:] = [
                                    m
                                    for m in opts["master"]
                                    if m != preferred_masters[0]
                                ]
                                opts["master"] = preferred_masters
                                log.info(
                                    "Distributed to the master at '%s'.",
                                    opts["master"][0],
                                )
                            except (KeyError, AttributeError, TypeError):
                                log.warning(
                                    "Failed to distribute to a specific master."
                                )
                        else:
                            log.warning(
                                "master_type = distributed needs more than 1 master."
                            )

                    if opts["master_shuffle"]:
                        log.warning(
                            "Use of 'master_shuffle' detected. 'master_shuffle' is deprecated in favor "
                            "of 'random_master'. Please update your minion config file."
                        )
                        opts["random_master"] = opts["master_shuffle"]

                    opts["auth_tries"] = 0
                    if (
                        opts["master_failback"]
                        and opts["master_failback_interval"] == 0
                    ):
                        opts["master_failback_interval"] = opts["master_alive_interval"]
                # if opts['master'] is a str and we have never created opts['master_list']
                elif isinstance(opts["master"], six.string_types) and (
                    "master_list" not in opts
                ):
                    # We have a string, but a list was what was intended. Convert.
                    # See issue 23611 for details
                    opts["master"] = [opts["master"]]
                elif opts["__role"] == "syndic":
                    log.info("Syndic setting master_syndic to '%s'", opts["master"])

                # if failed=True, the minion was previously connected
                # we're probably called from the minions main-event-loop
                # because a master connection loss was detected. remove
                # the possibly failed master from the list of masters.
                elif failed:
                    if failback:
                        # failback list of masters to original config
                        opts["master"] = opts["master_list"]
                    else:
                        log.info(
                            "Moving possibly failed master %s to the end of "
                            "the list of masters",
                            opts["master"],
                        )
                        if opts["master"] in opts["local_masters"]:
                            # create new list of master with the possibly failed
                            # one moved to the end
                            failed_master = opts["master"]
                            opts["master"] = [
                                x for x in opts["local_masters"] if opts["master"] != x
                            ]
                            opts["master"].append(failed_master)
                        else:
                            opts["master"] = opts["master_list"]
                else:
                    msg = (
                        "master_type set to 'failover' but 'master' "
                        "is not of type list but of type "
                        "{0}".format(type(opts["master"]))
                    )
                    log.error(msg)
                    sys.exit(salt.defaults.exitcodes.EX_GENERIC)
                # If failover is set, minion have to failover on DNS errors instead of retry DNS resolve.
                # See issue 21082 for details
                if opts["retry_dns"] and opts["master_type"] == "failover":
                    msg = (
                        "'master_type' set to 'failover' but 'retry_dns' is not 0. "
                        "Setting 'retry_dns' to 0 to failover to the next master on DNS errors."
                    )
                    log.critical(msg)
                    opts["retry_dns"] = 0
            else:
                msg = "Invalid keyword '{0}' for variable " "'master_type'".format(
                    opts["master_type"]
                )
                log.error(msg)
                sys.exit(salt.defaults.exitcodes.EX_GENERIC)

        # FIXME: if SMinion don't define io_loop, it can't switch master see #29088
        # Specify kwargs for the channel factory so that SMinion doesn't need to define an io_loop
        # (The channel factories will set a default if the kwarg isn't passed)
        factory_kwargs = {"timeout": timeout, "safe": safe}
        if getattr(self, "io_loop", None):
            factory_kwargs["io_loop"] = self.io_loop  # pylint: disable=no-member

        tries = opts.get("master_tries", 1)
        attempts = 0

        # if we have a list of masters, loop through them and be
        # happy with the first one that allows us to connect
        if isinstance(opts["master"], list):
            conn = False
            last_exc = None
            opts["master_uri_list"] = []
            opts["local_masters"] = copy.copy(opts["master"])

            # shuffle the masters and then loop through them
            if opts["random_master"]:
                # master_failback is only used when master_type is set to failover
                if opts["master_type"] == "failover" and opts["master_failback"]:
                    secondary_masters = opts["local_masters"][1:]
                    shuffle(secondary_masters)
                    opts["local_masters"][1:] = secondary_masters
                else:
                    shuffle(opts["local_masters"])

            # This sits outside of the connection loop below because it needs to set
            # up a list of master URIs regardless of which masters are available
            # to connect _to_. This is primarily used for masterless mode, when
            # we need a list of master URIs to fire calls back to.
            for master in opts["local_masters"]:
                opts["master"] = master
                opts.update(prep_ip_port(opts))
                opts["master_uri_list"].append(resolve_dns(opts)["master_uri"])

            pub_channel = None
            while True:
                if attempts != 0:
                    # Give up a little time between connection attempts
                    # to allow the IOLoop to run any other scheduled tasks.
                    yield salt.ext.tornado.gen.sleep(opts["acceptance_wait_time"])
                attempts += 1
                if tries > 0:
                    log.debug("Connecting to master. Attempt %s of %s", attempts, tries)
                else:
                    log.debug(
                        "Connecting to master. Attempt %s (infinite attempts)", attempts
                    )
                for master in opts["local_masters"]:
                    opts["master"] = master
                    opts.update(prep_ip_port(opts))
                    opts.update(resolve_dns(opts))

                    # on first run, update self.opts with the whole master list
                    # to enable a minion to re-use old masters if they get fixed
                    if "master_list" not in opts:
                        opts["master_list"] = copy.copy(opts["local_masters"])

                    self.opts = opts

                    pub_channel = salt.transport.client.AsyncPubChannel.factory(
                        opts, **factory_kwargs
                    )
                    try:
                        yield pub_channel.connect()
                        conn = True
                        break
                    except SaltClientError as exc:
                        last_exc = exc
                        if exc.strerror.startswith("Could not access"):
                            msg = (
                                "Failed to initiate connection with Master "
                                "%s: check ownership/permissions. Error "
                                "message: %s",
                                opts["master"],
                                exc,
                            )
                        else:
                            msg = (
                                "Master %s could not be reached, trying next "
                                "next master (if any)",
                                opts["master"],
                            )
                        log.info(msg)
                        pub_channel.close()
                        pub_channel = None
                        continue

                if not conn:
                    if attempts == tries:
                        # Exhausted all attempts. Return exception.
                        self.connected = False
                        self.opts["master"] = copy.copy(self.opts["local_masters"])
                        log.error(
                            "No master could be reached or all masters "
                            "denied the minion's connection attempt."
                        )
                        if pub_channel:
                            pub_channel.close()
                        # If the code reaches this point, 'last_exc'
                        # should already be set.
                        raise last_exc  # pylint: disable=E0702
                else:
                    self.tok = pub_channel.auth.gen_token(b"salt")
                    self.connected = True
                    raise salt.ext.tornado.gen.Return((opts["master"], pub_channel))

        # single master sign in
        else:
            if opts["random_master"]:
                log.warning(
                    "random_master is True but there is only one master specified. Ignoring."
                )
            pub_channel = None
            while True:
                if attempts != 0:
                    # Give up a little time between connection attempts
                    # to allow the IOLoop to run any other scheduled tasks.
                    yield salt.ext.tornado.gen.sleep(opts["acceptance_wait_time"])
                attempts += 1
                if tries > 0:
                    log.debug("Connecting to master. Attempt %s of %s", attempts, tries)
                else:
                    log.debug(
                        "Connecting to master. Attempt %s (infinite attempts)", attempts
                    )
                opts.update(prep_ip_port(opts))
                opts.update(resolve_dns(opts))
                try:
                    if self.opts["transport"] == "detect":
                        self.opts["detect_mode"] = True
                        for trans in ("zeromq", "tcp"):
                            if trans == "zeromq" and not zmq:
                                continue
                            self.opts["transport"] = trans
                            pub_channel = salt.transport.client.AsyncPubChannel.factory(
                                self.opts, **factory_kwargs
                            )
                            yield pub_channel.connect()
                            if not pub_channel.auth.authenticated:
                                continue
                            del self.opts["detect_mode"]
                            break
                    else:
                        pub_channel = salt.transport.client.AsyncPubChannel.factory(
                            self.opts, **factory_kwargs
                        )
                        yield pub_channel.connect()
                    self.tok = pub_channel.auth.gen_token(b"salt")
                    self.connected = True
                    raise salt.ext.tornado.gen.Return((opts["master"], pub_channel))
                except SaltClientError:
                    if attempts == tries:
                        # Exhausted all attempts. Return exception.
                        self.connected = False
                        if pub_channel:
                            pub_channel.close()
                        six.reraise(*sys.exc_info())

    def _discover_masters(self):
        """
        Discover master(s) and decide where to connect, if SSDP is around.
        This modifies the configuration on the fly.
        :return:
        """
        if (
            self.opts["master"] == DEFAULT_MINION_OPTS["master"]
            and self.opts["discovery"] is not False
        ):
            master_discovery_client = salt.utils.ssdp.SSDPDiscoveryClient()
            masters = {}
            for att in range(self.opts["discovery"].get("attempts", 3)):
                try:
                    att += 1
                    log.info("Attempting %s time(s) to discover masters", att)
                    masters.update(master_discovery_client.discover())
                    if not masters:
                        time.sleep(self.opts["discovery"].get("pause", 5))
                    else:
                        break
                except Exception as err:  # pylint: disable=broad-except
                    log.error("SSDP discovery failure: %s", err)
                    break

            if masters:
                policy = self.opts.get("discovery", {}).get("match", "any")
                if policy not in ["any", "all"]:
                    log.error(
                        'SSDP configuration matcher failure: unknown value "%s". '
                        'Should be "any" or "all"',
                        policy,
                    )
                else:
                    mapping = self.opts["discovery"].get("mapping", {})
                    for addr, mappings in masters.items():
                        for proto_data in mappings:
                            cnt = len(
                                [
                                    key
                                    for key, value in mapping.items()
                                    if proto_data.get("mapping", {}).get(key) == value
                                ]
                            )
                            if policy == "any" and bool(cnt) or cnt == len(mapping):
                                self.opts["master"] = proto_data["master"]
                                return

    def _return_retry_timer(self):
        """
        Based on the minion configuration, either return a randomized timer or
        just return the value of the return_retry_timer.
        """
        msg = "Minion return retry timer set to %s seconds"
        if self.opts.get("return_retry_timer_max"):
            try:
                random_retry = randint(
                    self.opts["return_retry_timer"], self.opts["return_retry_timer_max"]
                )
                retry_msg = msg % random_retry
                log.debug("%s (randomized)", msg % random_retry)
                return random_retry
            except ValueError:
                # Catch wiseguys using negative integers here
                log.error(
                    "Invalid value (return_retry_timer: %s or "
                    "return_retry_timer_max: %s). Both must be positive "
                    "integers.",
                    self.opts["return_retry_timer"],
                    self.opts["return_retry_timer_max"],
                )
                log.debug(msg, DEFAULT_MINION_OPTS["return_retry_timer"])
                return DEFAULT_MINION_OPTS["return_retry_timer"]
        else:
            log.debug(msg, self.opts.get("return_retry_timer"))
            return self.opts.get("return_retry_timer")


class SMinion(MinionBase):
    """
    Create an object that has loaded all of the minion module functions,
    grains, modules, returners etc.  The SMinion allows developers to
    generate all of the salt minion functions and present them with these
    functions for general use.
    """

    def __init__(self, opts, context=None):
        # Late setup of the opts grains, so we can log from the grains module
        import salt.loader

        opts["grains"] = salt.loader.grains(opts)
        super(SMinion, self).__init__(opts)

        # Clean out the proc directory (default /var/cache/salt/minion/proc)
        if self.opts.get("file_client", "remote") == "remote" or self.opts.get(
            "use_master_when_local", False
        ):
            install_zmq()
            io_loop = ZMQDefaultLoop.current()
            io_loop.run_sync(lambda: self.eval_master(self.opts, failed=True))
        self.gen_modules(initial_load=True, context=context or {})

        # If configured, cache pillar data on the minion
        if self.opts["file_client"] == "remote" and self.opts.get(
            "minion_pillar_cache", False
        ):
            import salt.utils.yaml

            pdir = os.path.join(self.opts["cachedir"], "pillar")
            if not os.path.isdir(pdir):
                os.makedirs(pdir, 0o700)
            ptop = os.path.join(pdir, "top.sls")
            if self.opts["saltenv"] is not None:
                penv = self.opts["saltenv"]
            else:
                penv = "base"
            cache_top = {penv: {self.opts["id"]: ["cache"]}}
            with salt.utils.files.fopen(ptop, "wb") as fp_:
                salt.utils.yaml.safe_dump(cache_top, fp_, encoding=SLS_ENCODING)
                os.chmod(ptop, 0o600)
            cache_sls = os.path.join(pdir, "cache.sls")
            with salt.utils.files.fopen(cache_sls, "wb") as fp_:
                salt.utils.yaml.safe_dump(
                    self.opts["pillar"], fp_, encoding=SLS_ENCODING
                )
                os.chmod(cache_sls, 0o600)


class MasterMinion(object):
    """
    Create a fully loaded minion function object for generic use on the
    master. What makes this class different is that the pillar is
    omitted, otherwise everything else is loaded cleanly.
    """

    def __init__(
        self,
        opts,
        returners=True,
        states=True,
        rend=True,
        matcher=True,
        whitelist=None,
        ignore_config_errors=True,
    ):
        self.opts = salt.config.minion_config(
            opts["conf_file"], ignore_config_errors=ignore_config_errors, role="master"
        )
        self.opts.update(opts)
        self.whitelist = whitelist
        self.opts["grains"] = salt.loader.grains(opts)
        self.opts["pillar"] = {}
        self.mk_returners = returners
        self.mk_states = states
        self.mk_rend = rend
        self.mk_matcher = matcher
        self.gen_modules(initial_load=True)

    def gen_modules(self, initial_load=False):
        """
        Tell the minion to reload the execution modules

        CLI Example:

        .. code-block:: bash

            salt '*' sys.reload_modules
        """
        self.utils = salt.loader.utils(self.opts)
        self.functions = salt.loader.minion_mods(
            self.opts,
            utils=self.utils,
            whitelist=self.whitelist,
            initial_load=initial_load,
        )
        self.serializers = salt.loader.serializers(self.opts)
        if self.mk_returners:
            self.returners = salt.loader.returners(self.opts, self.functions)
        if self.mk_states:
            self.states = salt.loader.states(
                self.opts, self.functions, self.utils, self.serializers
            )
        if self.mk_rend:
            self.rend = salt.loader.render(self.opts, self.functions)
        if self.mk_matcher:
            self.matchers = salt.loader.matchers(self.opts)
        self.functions["sys.reload_modules"] = self.gen_modules


class MinionManager(MinionBase):
    """
    Create a multi minion interface, this creates as many minions as are
    defined in the master option and binds each minion object to a respective
    master.
    """

    def __init__(self, opts):
        super(MinionManager, self).__init__(opts)
        self.auth_wait = self.opts["acceptance_wait_time"]
        self.max_auth_wait = self.opts["acceptance_wait_time_max"]
        self.minions = []
        self.jid_queue = []

        install_zmq()
        self.io_loop = ZMQDefaultLoop.current()
        self.process_manager = ProcessManager(name="MultiMinionProcessManager")
        self.io_loop.spawn_callback(
            self.process_manager.run, **{"asynchronous": True}
        )  # Tornado backward compat

    # pylint: disable=W1701
    def __del__(self):
        self.destroy()

    # pylint: enable=W1701

    def _bind(self):
        # start up the event publisher, so we can see events during startup
        self.event_publisher = salt.utils.event.AsyncEventPublisher(
            self.opts, io_loop=self.io_loop,
        )
        self.event = salt.utils.event.get_event(
            "minion", opts=self.opts, io_loop=self.io_loop
        )
        self.event.subscribe("")
        self.event.set_event_handler(self.handle_event)

    @salt.ext.tornado.gen.coroutine
    def handle_event(self, package):
        for minion in self.minions:
            minion.handle_event(package)

    def _create_minion_object(
        self, opts, timeout, safe, io_loop=None, loaded_base_name=None, jid_queue=None
    ):
        """
        Helper function to return the correct type of object
        """
        return Minion(
            opts,
            timeout,
            safe,
            io_loop=io_loop,
            loaded_base_name=loaded_base_name,
            jid_queue=jid_queue,
        )

    def _check_minions(self):
        """
        Check the size of self.minions and raise an error if it's empty
        """
        if not self.minions:
            err = "Minion unable to successfully connect to " "a Salt Master."
            log.error(err)

    def _spawn_minions(self, timeout=60):
        """
        Spawn all the coroutines which will sign in to masters
        """
        masters = self.opts["master"]
        if (self.opts["master_type"] in ("failover", "distributed")) or not isinstance(
            self.opts["master"], list
        ):
            masters = [masters]

        beacons_leader = True
        for master in masters:
            s_opts = copy.deepcopy(self.opts)
            s_opts["master"] = master
            s_opts["multimaster"] = True
            s_opts["beacons_leader"] = beacons_leader
            if beacons_leader:
                beacons_leader = False
            minion = self._create_minion_object(
                s_opts,
                s_opts["auth_timeout"],
                False,
                io_loop=self.io_loop,
                loaded_base_name="salt.loader.{0}".format(s_opts["master"]),
                jid_queue=self.jid_queue,
            )
            self.io_loop.spawn_callback(self._connect_minion, minion)
        self.io_loop.call_later(timeout, self._check_minions)

    @salt.ext.tornado.gen.coroutine
    def _connect_minion(self, minion):
        """
        Create a minion, and asynchronously connect it to a master
        """
        last = 0  # never have we signed in
        auth_wait = minion.opts["acceptance_wait_time"]
        failed = False
        while True:
            try:
                if minion.opts.get("beacons_before_connect", False):
                    minion.setup_beacons(before_connect=True)
                if minion.opts.get("scheduler_before_connect", False):
                    minion.setup_scheduler(before_connect=True)
                yield minion.connect_master(failed=failed)
                minion.tune_in(start=False)
                self.minions.append(minion)
                break
            except SaltClientError as exc:
                failed = True
                log.error(
                    "Error while bringing up minion for multi-master. Is "
                    "master at %s responding?",
                    minion.opts["master"],
                )
                last = time.time()
                if auth_wait < self.max_auth_wait:
                    auth_wait += self.auth_wait
                yield salt.ext.tornado.gen.sleep(auth_wait)  # TODO: log?
            except SaltMasterUnresolvableError:
                err = (
                    "Master address: '{0}' could not be resolved. Invalid or unresolveable address. "
                    "Set 'master' value in minion config.".format(minion.opts["master"])
                )
                log.error(err)
                break
            except Exception as e:  # pylint: disable=broad-except
                failed = True
                log.critical(
                    "Unexpected error while connecting to %s",
                    minion.opts["master"],
                    exc_info=True,
                )

    # Multi Master Tune In
    def tune_in(self):
        """
        Bind to the masters

        This loop will attempt to create connections to masters it hasn't connected
        to yet, but once the initial connection is made it is up to ZMQ to do the
        reconnect (don't know of an API to get the state here in salt)
        """
        self._bind()

        # Fire off all the minion coroutines
        self._spawn_minions()

        # serve forever!
        self.io_loop.start()

    @property
    def restart(self):
        for minion in self.minions:
            if minion.restart:
                return True
        return False

    def stop(self, signum):
        for minion in self.minions:
            minion.process_manager.stop_restarting()
            minion.process_manager.send_signal_to_processes(signum)
            # kill any remaining processes
            minion.process_manager.kill_children()
            minion.destroy()

    def destroy(self):
        for minion in self.minions:
            minion.destroy()


class Minion(MinionBase):
    """
    This class instantiates a minion, runs connections for a minion,
    and loads all of the functions into the minion
    """

    def __init__(
        self,
        opts,
        timeout=60,
        safe=True,
        loaded_base_name=None,
        io_loop=None,
        jid_queue=None,
    ):  # pylint: disable=W0231
        """
        Pass in the options dict
        """
        # this means that the parent class doesn't know *which* master we connect to
        super(Minion, self).__init__(opts)
        self.timeout = timeout
        self.safe = safe

        self._running = None
        self.win_proc = []
        self.subprocess_list = salt.utils.process.SubprocessList()
        self.loaded_base_name = loaded_base_name
        self.connected = False
        self.restart = False
        # Flag meaning minion has finished initialization including first connect to the master.
        # True means the Minion is fully functional and ready to handle events.
        self.ready = False
        self.jid_queue = [] if jid_queue is None else jid_queue
        self.periodic_callbacks = {}

        if io_loop is None:
            install_zmq()
            self.io_loop = ZMQDefaultLoop.current()
        else:
            self.io_loop = io_loop

        # Warn if ZMQ < 3.2
        if zmq:
            if ZMQ_VERSION_INFO < (3, 2):
                log.warning(
                    "You have a version of ZMQ less than ZMQ 3.2! There are "
                    "known connection keep-alive issues with ZMQ < 3.2 which "
                    "may result in loss of contact with minions. Please "
                    "upgrade your ZMQ!"
                )
        # Late setup of the opts grains, so we can log from the grains
        # module.  If this is a proxy, however, we need to init the proxymodule
        # before we can get the grains.  We do this for proxies in the
        # post_master_init
        if not salt.utils.platform.is_proxy():
            self.opts["grains"] = salt.loader.grains(opts)
        else:
            if self.opts.get("beacons_before_connect", False):
                log.warning(
                    "'beacons_before_connect' is not supported "
                    "for proxy minions. Setting to False"
                )
                self.opts["beacons_before_connect"] = False
            if self.opts.get("scheduler_before_connect", False):
                log.warning(
                    "'scheduler_before_connect' is not supported "
                    "for proxy minions. Setting to False"
                )
                self.opts["scheduler_before_connect"] = False

        log.info("Creating minion process manager")

        if self.opts["random_startup_delay"]:
            sleep_time = random.randint(0, self.opts["random_startup_delay"])
            log.info(
                "Minion sleeping for %s seconds due to configured "
                "startup_delay between 0 and %s seconds",
                sleep_time,
                self.opts["random_startup_delay"],
            )
            time.sleep(sleep_time)

        self.process_manager = ProcessManager(name="MinionProcessManager")
        self.io_loop.spawn_callback(self.process_manager.run, **{"asynchronous": True})
        # We don't have the proxy setup yet, so we can't start engines
        # Engines need to be able to access __proxy__
        if not salt.utils.platform.is_proxy():
            self.io_loop.spawn_callback(
                salt.engines.start_engines, self.opts, self.process_manager
            )

        # Install the SIGINT/SIGTERM handlers if not done so far
        if signal.getsignal(signal.SIGINT) is signal.SIG_DFL:
            # No custom signal handling was added, install our own
            signal.signal(signal.SIGINT, self._handle_signals)

        if signal.getsignal(signal.SIGTERM) is signal.SIG_DFL:
            # No custom signal handling was added, install our own
            signal.signal(signal.SIGTERM, self._handle_signals)

    def _handle_signals(self, signum, sigframe):  # pylint: disable=unused-argument
        self._running = False
        # escalate the signals to the process manager
        self.process_manager.stop_restarting()
        self.process_manager.send_signal_to_processes(signum)
        # kill any remaining processes
        self.process_manager.kill_children()
        time.sleep(1)
        sys.exit(0)

    def sync_connect_master(self, timeout=None, failed=False):
        """
        Block until we are connected to a master
        """
        self._sync_connect_master_success = False
        log.debug("sync_connect_master")

        def on_connect_master_future_done(future):
            self._sync_connect_master_success = True
            self.io_loop.stop()

        self._connect_master_future = self.connect_master(failed=failed)
        # finish connecting to master
        self._connect_master_future.add_done_callback(on_connect_master_future_done)
        if timeout:
            self.io_loop.call_later(timeout, self.io_loop.stop)
        try:
            self.io_loop.start()
        except KeyboardInterrupt:
            self.destroy()
        # I made the following 3 line oddity to preserve traceback.
        # Please read PR #23978 before changing, hopefully avoiding regressions.
        # Good luck, we're all counting on you.  Thanks.
        if self._connect_master_future.done():
            future_exception = self._connect_master_future.exception()
            if future_exception:
                # This needs to be re-raised to preserve restart_on_error behavior.
                raise six.reraise(*future_exception)
        if timeout and self._sync_connect_master_success is False:
            raise SaltDaemonNotRunning("Failed to connect to the salt-master")

    @salt.ext.tornado.gen.coroutine
    def connect_master(self, failed=False):
        """
        Return a future which will complete when you are connected to a master
        """
        master, self.pub_channel = yield self.eval_master(
            self.opts, self.timeout, self.safe, failed
        )
        yield self._post_master_init(master)

    # TODO: better name...
    @salt.ext.tornado.gen.coroutine
    def _post_master_init(self, master):
        """
        Function to finish init after connecting to a master

        This is primarily loading modules, pillars, etc. (since they need
        to know which master they connected to)

        If this function is changed, please check ProxyMinion._post_master_init
        to see if those changes need to be propagated.

        Minions and ProxyMinions need significantly different post master setups,
        which is why the differences are not factored out into separate helper
        functions.
        """
        if self.connected:
            self.opts["master"] = master

            # Initialize pillar before loader to make pillar accessible in modules
            async_pillar = salt.pillar.get_async_pillar(
                self.opts,
                self.opts["grains"],
                self.opts["id"],
                self.opts["saltenv"],
                pillarenv=self.opts.get("pillarenv"),
            )
            self.opts["pillar"] = yield async_pillar.compile_pillar()
            async_pillar.destroy()

        if not self.ready:
            self._setup_core()
        elif self.connected and self.opts["pillar"]:
            # The pillar has changed due to the connection to the master.
            # Reload the functions so that they can use the new pillar data.
            (
                self.functions,
                self.returners,
                self.function_errors,
                self.executors,
            ) = self._load_modules()
            if hasattr(self, "schedule"):
                self.schedule.functions = self.functions
                self.schedule.returners = self.returners

        if not hasattr(self, "schedule"):
            self.schedule = salt.utils.schedule.Schedule(
                self.opts,
                self.functions,
                self.returners,
                cleanup=[master_event(type="alive")],
            )

        # add default scheduling jobs to the minions scheduler
        if self.opts["mine_enabled"] and "mine.update" in self.functions:
            self.schedule.add_job(
                {
                    "__mine_interval": {
                        "function": "mine.update",
                        "minutes": self.opts["mine_interval"],
                        "jid_include": True,
                        "maxrunning": 2,
                        "run_on_start": True,
                        "return_job": self.opts.get("mine_return_job", False),
                    }
                },
                persist=True,
            )
            log.info("Added mine.update to scheduler")
        else:
            self.schedule.delete_job("__mine_interval", persist=True)

        # add master_alive job if enabled
        if (
            self.opts["transport"] != "tcp"
            and self.opts["master_alive_interval"] > 0
            and self.connected
        ):
            self.schedule.add_job(
                {
                    master_event(type="alive", master=self.opts["master"]): {
                        "function": "status.master",
                        "seconds": self.opts["master_alive_interval"],
                        "jid_include": True,
                        "maxrunning": 1,
                        "return_job": False,
                        "kwargs": {"master": self.opts["master"], "connected": True},
                    }
                },
                persist=True,
            )
            if (
                self.opts["master_failback"]
                and "master_list" in self.opts
                and self.opts["master"] != self.opts["master_list"][0]
            ):
                self.schedule.add_job(
                    {
                        master_event(type="failback"): {
                            "function": "status.ping_master",
                            "seconds": self.opts["master_failback_interval"],
                            "jid_include": True,
                            "maxrunning": 1,
                            "return_job": False,
                            "kwargs": {"master": self.opts["master_list"][0]},
                        }
                    },
                    persist=True,
                )
            else:
                self.schedule.delete_job(master_event(type="failback"), persist=True)
        else:
            self.schedule.delete_job(
                master_event(type="alive", master=self.opts["master"]), persist=True
            )
            self.schedule.delete_job(master_event(type="failback"), persist=True)

    def _prep_mod_opts(self):
        """
        Returns a copy of the opts with key bits stripped out
        """
        mod_opts = {}
        for key, val in six.iteritems(self.opts):
            if key == "logger":
                continue
            mod_opts[key] = val
        return mod_opts

    def _load_modules(self, force_refresh=False, notify=False, grains=None, opts=None):
        """
        Return the functions and the returners loaded up from the loader
        module
        """
        opt_in = True
        if not opts:
            opts = self.opts
            opt_in = False
        # if this is a *nix system AND modules_max_memory is set, lets enforce
        # a memory limit on module imports
        # this feature ONLY works on *nix like OSs (resource module doesn't work on windows)
        modules_max_memory = False
        if opts.get("modules_max_memory", -1) > 0 and HAS_PSUTIL and HAS_RESOURCE:
            log.debug(
                "modules_max_memory set, enforcing a maximum of %s",
                opts["modules_max_memory"],
            )
            modules_max_memory = True
            old_mem_limit = resource.getrlimit(resource.RLIMIT_AS)
            rss, vms = psutil.Process(os.getpid()).memory_info()[:2]
            mem_limit = rss + vms + opts["modules_max_memory"]
            resource.setrlimit(resource.RLIMIT_AS, (mem_limit, mem_limit))
        elif opts.get("modules_max_memory", -1) > 0:
            if not HAS_PSUTIL:
                log.error(
                    "Unable to enforce modules_max_memory because psutil is missing"
                )
            if not HAS_RESOURCE:
                log.error(
                    "Unable to enforce modules_max_memory because resource is missing"
                )

        # This might be a proxy minion
        if hasattr(self, "proxy"):
            proxy = self.proxy
        else:
            proxy = None

        if grains is None:
            opts["grains"] = salt.loader.grains(opts, force_refresh, proxy=proxy)
        self.utils = salt.loader.utils(opts, proxy=proxy)

        if opts.get("multimaster", False):
            s_opts = copy.deepcopy(opts)
            functions = salt.loader.minion_mods(
                s_opts,
                utils=self.utils,
                proxy=proxy,
                loaded_base_name=self.loaded_base_name,
                notify=notify,
            )
        else:
            functions = salt.loader.minion_mods(
                opts, utils=self.utils, notify=notify, proxy=proxy
            )
        returners = salt.loader.returners(opts, functions, proxy=proxy)
        errors = {}
        if "_errors" in functions:
            errors = functions["_errors"]
            functions.pop("_errors")

        # we're done, reset the limits!
        if modules_max_memory is True:
            resource.setrlimit(resource.RLIMIT_AS, old_mem_limit)

        executors = salt.loader.executors(opts, functions, proxy=proxy)

        if opt_in:
            self.opts = opts

        return functions, returners, errors, executors

    def _send_req_sync(self, load, timeout):

        if self.opts["minion_sign_messages"]:
            log.trace("Signing event to be published onto the bus.")
            minion_privkey_path = os.path.join(self.opts["pki_dir"], "minion.pem")
            sig = salt.crypt.sign_message(
                minion_privkey_path, salt.serializers.msgpack.serialize(load)
            )
            load["sig"] = sig

        with salt.transport.client.ReqChannel.factory(self.opts) as channel:
            return channel.send(load, timeout=timeout)

    @salt.ext.tornado.gen.coroutine
    def _send_req_async(self, load, timeout):

        if self.opts["minion_sign_messages"]:
            log.trace("Signing event to be published onto the bus.")
            minion_privkey_path = os.path.join(self.opts["pki_dir"], "minion.pem")
            sig = salt.crypt.sign_message(
                minion_privkey_path, salt.serializers.msgpack.serialize(load)
            )
            load["sig"] = sig

        with salt.transport.client.AsyncReqChannel.factory(self.opts) as channel:
            ret = yield channel.send(load, timeout=timeout)
            raise salt.ext.tornado.gen.Return(ret)

    def _fire_master(
        self,
        data=None,
        tag=None,
        events=None,
        pretag=None,
        timeout=60,
        sync=True,
        timeout_handler=None,
        include_startup_grains=False,
    ):
        """
        Fire an event on the master, or drop message if unable to send.
        """
        load = {
            "id": self.opts["id"],
            "cmd": "_minion_event",
            "pretag": pretag,
            "tok": self.tok,
        }
        if events:
            load["events"] = events
        elif data and tag:
            load["data"] = data
            load["tag"] = tag
        elif not data and tag:
            load["data"] = {}
            load["tag"] = tag
        else:
            return

        if include_startup_grains:
            grains_to_add = dict(
                [
                    (k, v)
                    for k, v in six.iteritems(self.opts.get("grains", {}))
                    if k in self.opts["start_event_grains"]
                ]
            )
            load["grains"] = grains_to_add

        if sync:
            try:
                self._send_req_sync(load, timeout)
            except salt.exceptions.SaltReqTimeoutError:
                log.info(
                    "fire_master failed: master could not be contacted. Request timed out."
                )
                return False
            except Exception:  # pylint: disable=broad-except
                log.info("fire_master failed: %s", traceback.format_exc())
                return False
        else:
            if timeout_handler is None:

                def handle_timeout(*_):
                    log.info(
                        "fire_master failed: master could not be contacted. Request timed out."
                    )
                    return True

                timeout_handler = handle_timeout

            with salt.ext.tornado.stack_context.ExceptionStackContext(timeout_handler):
                # pylint: disable=unexpected-keyword-arg
                self._send_req_async(load, timeout, callback=lambda f: None)
                # pylint: enable=unexpected-keyword-arg
        return True

    @salt.ext.tornado.gen.coroutine
    def _handle_decoded_payload(self, data):
        """
        Override this method if you wish to handle the decoded data
        differently.
        """
        # Ensure payload is unicode. Disregard failure to decode binary blobs.
        if six.PY2:
            data = salt.utils.data.decode(data, keep=True)
        if "user" in data:
            log.info(
                "User %s Executing command %s with jid %s",
                data["user"],
                data["fun"],
                data["jid"],
            )
        else:
            log.info("Executing command %s with jid %s", data["fun"], data["jid"])
        log.debug("Command details %s", data)

        # Don't duplicate jobs
        log.trace("Started JIDs: %s", self.jid_queue)
        if self.jid_queue is not None:
            if data["jid"] in self.jid_queue:
                return
            else:
                self.jid_queue.append(data["jid"])
                if len(self.jid_queue) > self.opts["minion_jid_queue_hwm"]:
                    self.jid_queue.pop(0)

        if isinstance(data["fun"], six.string_types):
            if data["fun"] == "sys.reload_modules":
                (
                    self.functions,
                    self.returners,
                    self.function_errors,
                    self.executors,
                ) = self._load_modules()
                self.schedule.functions = self.functions
                self.schedule.returners = self.returners

        process_count_max = self.opts.get("process_count_max")
        if process_count_max > 0:
            process_count = len(salt.utils.minion.running(self.opts))
            while process_count >= process_count_max:
                log.warning(
                    "Maximum number of processes reached while executing jid %s, waiting...",
                    data["jid"],
                )
                yield salt.ext.tornado.gen.sleep(10)
                process_count = len(salt.utils.minion.running(self.opts))

        # We stash an instance references to allow for the socket
        # communication in Windows. You can't pickle functions, and thus
        # python needs to be able to reconstruct the reference on the other
        # side.
        instance = self
        multiprocessing_enabled = self.opts.get("multiprocessing", True)
        if multiprocessing_enabled:
            if sys.platform.startswith("win"):
                # let python reconstruct the minion on the other side if we're
                # running on windows
                instance = None
            with default_signals(signal.SIGINT, signal.SIGTERM):
                process = SignalHandlingProcess(
                    target=self._target,
                    name="ProcessPayload",
                    args=(instance, self.opts, data, self.connected),
                )
                process._after_fork_methods.append(
                    (salt.utils.crypt.reinit_crypto, [], {})
                )
        else:
            process = threading.Thread(
                target=self._target,
                args=(instance, self.opts, data, self.connected),
                name=data["jid"],
            )

        if multiprocessing_enabled:
            with default_signals(signal.SIGINT, signal.SIGTERM):
                # Reset current signals before starting the process in
                # order not to inherit the current signal handlers
                process.start()
        else:
            process.start()
        process.name = "{}-Job-{}".format(process.name, data["jid"])
        self.subprocess_list.add(process)

    def ctx(self):
        """
        Return a single context manager for the minion's data
        """
        if six.PY2:
            return contextlib.nested(
                self.functions.context_dict.clone(),
                self.returners.context_dict.clone(),
                self.executors.context_dict.clone(),
            )
        else:
            exitstack = contextlib.ExitStack()
            exitstack.enter_context(self.functions.context_dict.clone())
            exitstack.enter_context(self.returners.context_dict.clone())
            exitstack.enter_context(self.executors.context_dict.clone())
            return exitstack

    @classmethod
    def _target(cls, minion_instance, opts, data, connected):
        if not minion_instance:
            minion_instance = cls(opts)
            minion_instance.connected = connected
            if not hasattr(minion_instance, "functions"):
                (
                    functions,
                    returners,
                    function_errors,
                    executors,
                ) = minion_instance._load_modules(grains=opts["grains"])
                minion_instance.functions = functions
                minion_instance.returners = returners
                minion_instance.function_errors = function_errors
                minion_instance.executors = executors
            if not hasattr(minion_instance, "serial"):
                minion_instance.serial = salt.payload.Serial(opts)
            if not hasattr(minion_instance, "proc_dir"):
                uid = salt.utils.user.get_uid(user=opts.get("user", None))
                minion_instance.proc_dir = get_proc_dir(opts["cachedir"], uid=uid)

        def run_func(minion_instance, opts, data):
            if isinstance(data["fun"], tuple) or isinstance(data["fun"], list):
                return Minion._thread_multi_return(minion_instance, opts, data)
            else:
                return Minion._thread_return(minion_instance, opts, data)

        with salt.ext.tornado.stack_context.StackContext(
            functools.partial(RequestContext, {"data": data, "opts": opts})
        ):
            with salt.ext.tornado.stack_context.StackContext(minion_instance.ctx):
                run_func(minion_instance, opts, data)

    @classmethod
    def _thread_return(cls, minion_instance, opts, data):
        """
        This method should be used as a threading target, start the actual
        minion side execution.
        """
        minion_instance.gen_modules()
        fn_ = os.path.join(minion_instance.proc_dir, data["jid"])

        salt.utils.process.appendproctitle(
            "{0}._thread_return {1}".format(cls.__name__, data["jid"])
        )

        sdata = {"pid": os.getpid()}
        sdata.update(data)
        log.info("Starting a new job %s with PID %s", data["jid"], sdata["pid"])
        with salt.utils.files.fopen(fn_, "w+b") as fp_:
            fp_.write(minion_instance.serial.dumps(sdata))
        ret = {"success": False}
        function_name = data["fun"]
        executors = (
            data.get("module_executors")
            or getattr(minion_instance, "module_executors", [])
            or opts.get("module_executors", ["direct_call"])
        )
        allow_missing_funcs = any(
            [
                minion_instance.executors["{0}.allow_missing_func".format(executor)](
                    function_name
                )
                for executor in executors
                if "{0}.allow_missing_func".format(executor)
                in minion_instance.executors
            ]
        )
        if function_name in minion_instance.functions or allow_missing_funcs is True:
            try:
                minion_blackout_violation = False
                if minion_instance.connected and minion_instance.opts["pillar"].get(
                    "minion_blackout", False
                ):
                    whitelist = minion_instance.opts["pillar"].get(
                        "minion_blackout_whitelist", []
                    )
                    # this minion is blacked out. Only allow saltutil.refresh_pillar and the whitelist
                    if (
                        function_name != "saltutil.refresh_pillar"
                        and function_name not in whitelist
                    ):
                        minion_blackout_violation = True
                # use minion_blackout_whitelist from grains if it exists
                if minion_instance.opts["grains"].get("minion_blackout", False):
                    whitelist = minion_instance.opts["grains"].get(
                        "minion_blackout_whitelist", []
                    )
                    if (
                        function_name != "saltutil.refresh_pillar"
                        and function_name not in whitelist
                    ):
                        minion_blackout_violation = True
                if minion_blackout_violation:
                    raise SaltInvocationError(
                        "Minion in blackout mode. Set 'minion_blackout' "
                        "to False in pillar or grains to resume operations. Only "
                        "saltutil.refresh_pillar allowed in blackout mode."
                    )

                if function_name in minion_instance.functions:
                    func = minion_instance.functions[function_name]
                    args, kwargs = load_args_and_kwargs(func, data["arg"], data)
                else:
                    # only run if function_name is not in minion_instance.functions and allow_missing_funcs is True
                    func = function_name
                    args, kwargs = data["arg"], data
                minion_instance.functions.pack["__context__"]["retcode"] = 0
                if isinstance(executors, six.string_types):
                    executors = [executors]
                elif not isinstance(executors, list) or not executors:
                    raise SaltInvocationError(
                        "Wrong executors specification: {0}. String or non-empty list expected".format(
                            executors
                        )
                    )
                if opts.get("sudo_user", "") and executors[-1] != "sudo":
                    executors[-1] = "sudo"  # replace the last one with sudo
                log.trace("Executors list %s", executors)  # pylint: disable=no-member

                for name in executors:
                    fname = "{0}.execute".format(name)
                    if fname not in minion_instance.executors:
                        raise SaltInvocationError(
                            "Executor '{0}' is not available".format(name)
                        )
                    return_data = minion_instance.executors[fname](
                        opts, data, func, args, kwargs
                    )
                    if return_data is not None:
                        break

                if isinstance(return_data, types.GeneratorType):
                    ind = 0
                    iret = {}
                    for single in return_data:
                        if isinstance(single, dict) and isinstance(iret, dict):
                            iret.update(single)
                        else:
                            if not iret:
                                iret = []
                            iret.append(single)
                        tag = tagify(
                            [data["jid"], "prog", opts["id"], six.text_type(ind)], "job"
                        )
                        event_data = {"return": single}
                        minion_instance._fire_master(event_data, tag)
                        ind += 1
                    ret["return"] = iret
                else:
                    ret["return"] = return_data

                retcode = minion_instance.functions.pack["__context__"].get(
                    "retcode", salt.defaults.exitcodes.EX_OK
                )
                if retcode == salt.defaults.exitcodes.EX_OK:
                    # No nonzero retcode in __context__ dunder. Check if return
                    # is a dictionary with a "result" or "success" key.
                    try:
                        func_result = all(
                            return_data.get(x, True) for x in ("result", "success")
                        )
                    except Exception:  # pylint: disable=broad-except
                        # return data is not a dict
                        func_result = True
                    if not func_result:
                        retcode = salt.defaults.exitcodes.EX_GENERIC

                ret["retcode"] = retcode
                ret["success"] = retcode == salt.defaults.exitcodes.EX_OK
            except CommandNotFoundError as exc:
                msg = "Command required for '{0}' not found".format(function_name)
                log.debug(msg, exc_info=True)
                ret["return"] = "{0}: {1}".format(msg, exc)
                ret["out"] = "nested"
                ret["retcode"] = salt.defaults.exitcodes.EX_GENERIC
            except CommandExecutionError as exc:
                log.error(
                    "A command in '%s' had a problem: %s",
                    function_name,
                    exc,
                    exc_info_on_loglevel=logging.DEBUG,
                )
                ret["return"] = "ERROR: {0}".format(exc)
                ret["out"] = "nested"
                ret["retcode"] = salt.defaults.exitcodes.EX_GENERIC
            except SaltInvocationError as exc:
                log.error(
                    "Problem executing '%s': %s",
                    function_name,
                    exc,
                    exc_info_on_loglevel=logging.DEBUG,
                )
                ret["return"] = "ERROR executing '{0}': {1}".format(function_name, exc)
                ret["out"] = "nested"
                ret["retcode"] = salt.defaults.exitcodes.EX_GENERIC
            except TypeError as exc:
                msg = "Passed invalid arguments to {0}: {1}\n{2}".format(
                    function_name, exc, func.__doc__ or ""
                )
                log.warning(msg, exc_info_on_loglevel=logging.DEBUG)
                ret["return"] = msg
                ret["out"] = "nested"
                ret["retcode"] = salt.defaults.exitcodes.EX_GENERIC
            except Exception:  # pylint: disable=broad-except
                msg = "The minion function caused an exception"
                log.warning(msg, exc_info_on_loglevel=True)
                salt.utils.error.fire_exception(
                    salt.exceptions.MinionError(msg), opts, job=data
                )
                ret["return"] = "{0}: {1}".format(msg, traceback.format_exc())
                ret["out"] = "nested"
                ret["retcode"] = salt.defaults.exitcodes.EX_GENERIC
        else:
            docs = minion_instance.functions["sys.doc"]("{0}*".format(function_name))
            if docs:
                docs[function_name] = minion_instance.functions.missing_fun_string(
                    function_name
                )
                ret["return"] = docs
            else:
                ret["return"] = minion_instance.functions.missing_fun_string(
                    function_name
                )
                mod_name = function_name.split(".")[0]
                if mod_name in minion_instance.function_errors:
                    ret["return"] += " Possible reasons: '{0}'".format(
                        minion_instance.function_errors[mod_name]
                    )
            ret["success"] = False
            ret["retcode"] = salt.defaults.exitcodes.EX_GENERIC
            ret["out"] = "nested"

        ret["jid"] = data["jid"]
        ret["fun"] = data["fun"]
        ret["fun_args"] = data["arg"]
        if "master_id" in data:
            ret["master_id"] = data["master_id"]
        if "metadata" in data:
            if isinstance(data["metadata"], dict):
                ret["metadata"] = data["metadata"]
            else:
                log.warning("The metadata parameter must be a dictionary. Ignoring.")
        if minion_instance.connected:
            minion_instance._return_pub(
                ret, timeout=minion_instance._return_retry_timer()
            )

        # Add default returners from minion config
        # Should have been coverted to comma-delimited string already
        if isinstance(opts.get("return"), six.string_types):
            if data["ret"]:
                data["ret"] = ",".join((data["ret"], opts["return"]))
            else:
                data["ret"] = opts["return"]

        log.debug("minion return: %s", ret)
        # TODO: make a list? Seems odd to split it this late :/
        if data["ret"] and isinstance(data["ret"], six.string_types):
            if "ret_config" in data:
                ret["ret_config"] = data["ret_config"]
            if "ret_kwargs" in data:
                ret["ret_kwargs"] = data["ret_kwargs"]
            ret["id"] = opts["id"]
            for returner in set(data["ret"].split(",")):
                try:
                    returner_str = "{0}.returner".format(returner)
                    if returner_str in minion_instance.returners:
                        minion_instance.returners[returner_str](ret)
                    else:
                        returner_err = minion_instance.returners.missing_fun_string(
                            returner_str
                        )
                        log.error(
                            "Returner %s could not be loaded: %s",
                            returner_str,
                            returner_err,
                        )
                except Exception as exc:  # pylint: disable=broad-except
                    log.exception("The return failed for job %s: %s", data["jid"], exc)

    @classmethod
    def _thread_multi_return(cls, minion_instance, opts, data):
        """
        This method should be used as a threading target, start the actual
        minion side execution.
        """
        minion_instance.gen_modules()
        fn_ = os.path.join(minion_instance.proc_dir, data["jid"])

        salt.utils.process.appendproctitle(
            "{0}._thread_multi_return {1}".format(cls.__name__, data["jid"])
        )

        sdata = {"pid": os.getpid()}
        sdata.update(data)
        log.info("Starting a new job with PID %s", sdata["pid"])
        with salt.utils.files.fopen(fn_, "w+b") as fp_:
            fp_.write(minion_instance.serial.dumps(sdata))

        multifunc_ordered = opts.get("multifunc_ordered", False)
        num_funcs = len(data["fun"])
        if multifunc_ordered:
            ret = {
                "return": [None] * num_funcs,
                "retcode": [None] * num_funcs,
                "success": [False] * num_funcs,
            }
        else:
            ret = {"return": {}, "retcode": {}, "success": {}}

        for ind in range(0, num_funcs):
            if not multifunc_ordered:
                ret["success"][data["fun"][ind]] = False
            try:
                minion_blackout_violation = False
                if minion_instance.connected and minion_instance.opts["pillar"].get(
                    "minion_blackout", False
                ):
                    whitelist = minion_instance.opts["pillar"].get(
                        "minion_blackout_whitelist", []
                    )
                    # this minion is blacked out. Only allow saltutil.refresh_pillar and the whitelist
                    if (
                        data["fun"][ind] != "saltutil.refresh_pillar"
                        and data["fun"][ind] not in whitelist
                    ):
                        minion_blackout_violation = True
                elif minion_instance.opts["grains"].get("minion_blackout", False):
                    whitelist = minion_instance.opts["grains"].get(
                        "minion_blackout_whitelist", []
                    )
                    if (
                        data["fun"][ind] != "saltutil.refresh_pillar"
                        and data["fun"][ind] not in whitelist
                    ):
                        minion_blackout_violation = True
                if minion_blackout_violation:
                    raise SaltInvocationError(
                        "Minion in blackout mode. Set 'minion_blackout' "
                        "to False in pillar or grains to resume operations. Only "
                        "saltutil.refresh_pillar allowed in blackout mode."
                    )

                func = minion_instance.functions[data["fun"][ind]]

                args, kwargs = load_args_and_kwargs(func, data["arg"][ind], data)
                minion_instance.functions.pack["__context__"]["retcode"] = 0
                key = ind if multifunc_ordered else data["fun"][ind]
                ret["return"][key] = func(*args, **kwargs)
                retcode = minion_instance.functions.pack["__context__"].get(
                    "retcode", 0
                )
                if retcode == 0:
                    # No nonzero retcode in __context__ dunder. Check if return
                    # is a dictionary with a "result" or "success" key.
                    try:
                        func_result = all(
                            ret["return"][key].get(x, True)
                            for x in ("result", "success")
                        )
                    except Exception:  # pylint: disable=broad-except
                        # return data is not a dict
                        func_result = True
                    if not func_result:
                        retcode = 1

                ret["retcode"][key] = retcode
                ret["success"][key] = retcode == 0
            except Exception as exc:  # pylint: disable=broad-except
                trb = traceback.format_exc()
                log.warning("The minion function caused an exception: %s", exc)
                if multifunc_ordered:
                    ret["return"][ind] = trb
                else:
                    ret["return"][data["fun"][ind]] = trb
            ret["jid"] = data["jid"]
            ret["fun"] = data["fun"]
            ret["fun_args"] = data["arg"]
        if "metadata" in data:
            ret["metadata"] = data["metadata"]
        if minion_instance.connected:
            minion_instance._return_pub(
                ret, timeout=minion_instance._return_retry_timer()
            )
        if data["ret"]:
            if "ret_config" in data:
                ret["ret_config"] = data["ret_config"]
            if "ret_kwargs" in data:
                ret["ret_kwargs"] = data["ret_kwargs"]
            for returner in set(data["ret"].split(",")):
                ret["id"] = opts["id"]
                try:
                    minion_instance.returners["{0}.returner".format(returner)](ret)
                except Exception as exc:  # pylint: disable=broad-except
                    log.error("The return failed for job %s: %s", data["jid"], exc)

    def _return_pub(self, ret, ret_cmd="_return", timeout=60, sync=True):
        """
        Return the data from the executed command to the master server
        """
        jid = ret.get("jid", ret.get("__jid__"))
        fun = ret.get("fun", ret.get("__fun__"))
        if self.opts["multiprocessing"]:
            fn_ = os.path.join(self.proc_dir, jid)
            if os.path.isfile(fn_):
                try:
                    os.remove(fn_)
                except (OSError, IOError):
                    # The file is gone already
                    pass
        log.info("Returning information for job: %s", jid)
        log.trace("Return data: %s", ret)
        if ret_cmd == "_syndic_return":
            load = {
                "cmd": ret_cmd,
                "id": self.opts["uid"],
                "jid": jid,
                "fun": fun,
                "arg": ret.get("arg"),
                "tgt": ret.get("tgt"),
                "tgt_type": ret.get("tgt_type"),
                "load": ret.get("__load__"),
            }
            if "__master_id__" in ret:
                load["master_id"] = ret["__master_id__"]
            load["return"] = {}
            for key, value in six.iteritems(ret):
                if key.startswith("__"):
                    continue
                load["return"][key] = value
        else:
            load = {"cmd": ret_cmd, "id": self.opts["id"]}
            for key, value in six.iteritems(ret):
                load[key] = value

        if "out" in ret:
            if isinstance(ret["out"], six.string_types):
                load["out"] = ret["out"]
            else:
                log.error("Invalid outputter %s. This is likely a bug.", ret["out"])
        else:
            try:
                oput = self.functions[fun].__outputter__
            except (KeyError, AttributeError, TypeError):
                pass
            else:
                if isinstance(oput, six.string_types):
                    load["out"] = oput
        if self.opts["cache_jobs"]:
            # Local job cache has been enabled
            if ret["jid"] == "req":
                ret["jid"] = salt.utils.jid.gen_jid(self.opts)
            salt.utils.minion.cache_jobs(self.opts, ret["jid"], ret)

        if not self.opts["pub_ret"]:
            return ""

        def timeout_handler(*_):
            log.warning(
                "The minion failed to return the job information for job %s. "
                "This is often due to the master being shut down or "
                "overloaded. If the master is running, consider increasing "
                "the worker_threads value.",
                jid,
            )
            return True

        if sync:
            try:
                ret_val = self._send_req_sync(load, timeout=timeout)
            except SaltReqTimeoutError:
                timeout_handler()
                return ""
        else:
            with salt.ext.tornado.stack_context.ExceptionStackContext(timeout_handler):
                # pylint: disable=unexpected-keyword-arg
                ret_val = self._send_req_async(
                    load, timeout=timeout, callback=lambda f: None
                )
                # pylint: enable=unexpected-keyword-arg

        log.trace("ret_val = %s", ret_val)  # pylint: disable=no-member
        return ret_val

    def _return_pub_multi(self, rets, ret_cmd="_return", timeout=60, sync=True):
        """
        Return the data from the executed command to the master server
        """
        if not isinstance(rets, list):
            rets = [rets]
        jids = {}
        for ret in rets:
            jid = ret.get("jid", ret.get("__jid__"))
            fun = ret.get("fun", ret.get("__fun__"))
            if self.opts["multiprocessing"]:
                fn_ = os.path.join(self.proc_dir, jid)
                if os.path.isfile(fn_):
                    try:
                        os.remove(fn_)
                    except (OSError, IOError):
                        # The file is gone already
                        pass
            log.info("Returning information for job: %s", jid)
            load = jids.setdefault(jid, {})
            if ret_cmd == "_syndic_return":
                if not load:
                    load.update(
                        {
                            "id": self.opts["id"],
                            "jid": jid,
                            "fun": fun,
                            "arg": ret.get("arg"),
                            "tgt": ret.get("tgt"),
                            "tgt_type": ret.get("tgt_type"),
                            "load": ret.get("__load__"),
                            "return": {},
                        }
                    )
                if "__master_id__" in ret:
                    load["master_id"] = ret["__master_id__"]
                for key, value in six.iteritems(ret):
                    if key.startswith("__"):
                        continue
                    load["return"][key] = value
            else:
                load.update({"id": self.opts["id"]})
                for key, value in six.iteritems(ret):
                    load[key] = value

            if "out" in ret:
                if isinstance(ret["out"], six.string_types):
                    load["out"] = ret["out"]
                else:
                    log.error("Invalid outputter %s. This is likely a bug.", ret["out"])
            else:
                try:
                    oput = self.functions[fun].__outputter__
                except (KeyError, AttributeError, TypeError):
                    pass
                else:
                    if isinstance(oput, six.string_types):
                        load["out"] = oput
            if self.opts["cache_jobs"]:
                # Local job cache has been enabled
                salt.utils.minion.cache_jobs(self.opts, load["jid"], ret)

        load = {"cmd": ret_cmd, "load": list(six.itervalues(jids))}

        def timeout_handler(*_):
            log.warning(
                "The minion failed to return the job information for job %s. "
                "This is often due to the master being shut down or "
                "overloaded. If the master is running, consider increasing "
                "the worker_threads value.",
                jid,
            )
            return True

        if sync:
            try:
                ret_val = self._send_req_sync(load, timeout=timeout)
            except SaltReqTimeoutError:
                timeout_handler()
                return ""
        else:
            with salt.ext.tornado.stack_context.ExceptionStackContext(timeout_handler):
                # pylint: disable=unexpected-keyword-arg
                ret_val = self._send_req_async(
                    load, timeout=timeout, callback=lambda f: None
                )
                # pylint: enable=unexpected-keyword-arg

        log.trace("ret_val = %s", ret_val)  # pylint: disable=no-member
        return ret_val

    def _state_run(self):
        """
        Execute a state run based on information set in the minion config file
        """
        if self.opts["startup_states"]:
            if (
                self.opts.get("master_type", "str") == "disable"
                and self.opts.get("file_client", "remote") == "remote"
            ):
                log.warning(
                    "Cannot run startup_states when 'master_type' is set "
                    "to 'disable' and 'file_client' is set to "
                    "'remote'. Skipping."
                )
            else:
                data = {"jid": "req", "ret": self.opts.get("ext_job_cache", "")}
                if self.opts["startup_states"] == "sls":
                    data["fun"] = "state.sls"
                    data["arg"] = [self.opts["sls_list"]]
                elif self.opts["startup_states"] == "top":
                    data["fun"] = "state.top"
                    data["arg"] = [self.opts["top_file"]]
                else:
                    data["fun"] = "state.highstate"
                    data["arg"] = []
                self._handle_decoded_payload(data)

    def _refresh_grains_watcher(self, refresh_interval_in_minutes):
        """
        Create a loop that will fire a pillar refresh to inform a master about a change in the grains of this minion
        :param refresh_interval_in_minutes:
        :return: None
        """
        if "__update_grains" not in self.opts.get("schedule", {}):
            if "schedule" not in self.opts:
                self.opts["schedule"] = {}
            self.opts["schedule"].update(
                {
                    "__update_grains": {
                        "function": "event.fire",
                        "args": [{}, "grains_refresh"],
                        "minutes": refresh_interval_in_minutes,
                    }
                }
            )

    def _fire_master_minion_start(self):
        include_grains = False
        if self.opts["start_event_grains"]:
            include_grains = True
        # Send an event to the master that the minion is live
        if self.opts["enable_legacy_startup_events"]:
            # Old style event. Defaults to False in Sodium release.
            self._fire_master(
                "Minion {0} started at {1}".format(self.opts["id"], time.asctime()),
                "minion_start",
                include_startup_grains=include_grains,
            )
        # send name spaced event
        self._fire_master(
            "Minion {0} started at {1}".format(self.opts["id"], time.asctime()),
            tagify([self.opts["id"], "start"], "minion"),
            include_startup_grains=include_grains,
        )

    def module_refresh(self, force_refresh=False, notify=False):
        """
        Refresh the functions and returners.
        """
        log.debug("Refreshing modules. Notify=%s", notify)
        self.functions, self.returners, _, self.executors = self._load_modules(
            force_refresh, notify=notify
        )

        self.schedule.functions = self.functions
        self.schedule.returners = self.returners

    def beacons_refresh(self):
        """
        Refresh the functions and returners.
        """
        if not self.beacons_leader:
            return
        log.debug("Refreshing beacons.")
        self.beacons = salt.beacons.Beacon(self.opts, self.functions)

    def matchers_refresh(self):
        """
        Refresh the matchers
        """
        log.debug("Refreshing matchers.")
        self.matchers = salt.loader.matchers(self.opts)

    # TODO: only allow one future in flight at a time?
    @salt.ext.tornado.gen.coroutine
    def pillar_refresh(self, force_refresh=False):
        """
        Refresh the pillar
        """
        self.module_refresh(force_refresh)

        if self.connected:
            log.debug("Refreshing pillar")
            async_pillar = salt.pillar.get_async_pillar(
                self.opts,
                self.opts["grains"],
                self.opts["id"],
                self.opts["saltenv"],
                pillarenv=self.opts.get("pillarenv"),
            )
            try:
                self.opts["pillar"] = yield async_pillar.compile_pillar()
            except SaltClientError:
                # Do not exit if a pillar refresh fails.
                log.error(
                    "Pillar data could not be refreshed. "
                    "One or more masters may be down!"
                )
            finally:
                async_pillar.destroy()
        self.matchers_refresh()
        self.beacons_refresh()
        evt = salt.utils.event.get_event("minion", opts=self.opts)
        evt.fire_event(
            {"complete": True}, tag="/salt/minion/minion_pillar_refresh_complete"
        )

    def manage_schedule(self, tag, data):
        """
        Refresh the functions and returners.
        """
        func = data.get("func", None)
        name = data.get("name", None)
        schedule = data.get("schedule", None)
        where = data.get("where", None)
        persist = data.get("persist", None)

        if func == "delete":
            self.schedule.delete_job(name, persist)
        elif func == "add":
            self.schedule.add_job(schedule, persist)
        elif func == "modify":
            self.schedule.modify_job(name, schedule, persist)
        elif func == "enable":
            self.schedule.enable_schedule(persist)
        elif func == "disable":
            self.schedule.disable_schedule(persist)
        elif func == "enable_job":
            self.schedule.enable_job(name, persist)
        elif func == "run_job":
            self.schedule.run_job(name)
        elif func == "disable_job":
            self.schedule.disable_job(name, persist)
        elif func == "postpone_job":
            self.schedule.postpone_job(name, data)
        elif func == "skip_job":
            self.schedule.skip_job(name, data)
        elif func == "reload":
            self.schedule.reload(schedule)
        elif func == "list":
            self.schedule.list(where)
        elif func == "save_schedule":
            self.schedule.save_schedule()
        elif func == "get_next_fire_time":
            self.schedule.get_next_fire_time(name)

    def manage_beacons(self, tag, data):
        """
        Manage Beacons
        """
        if not self.beacons_leader:
            return

        func = data.get("func", None)
        name = data.get("name", None)
        beacon_data = data.get("beacon_data", None)
        include_pillar = data.get("include_pillar", None)
        include_opts = data.get("include_opts", None)

        if func == "add":
            self.beacons.add_beacon(name, beacon_data)
        elif func == "modify":
            self.beacons.modify_beacon(name, beacon_data)
        elif func == "delete":
            self.beacons.delete_beacon(name)
        elif func == "enable":
            self.beacons.enable_beacons()
        elif func == "disable":
            self.beacons.disable_beacons()
        elif func == "enable_beacon":
            self.beacons.enable_beacon(name)
        elif func == "disable_beacon":
            self.beacons.disable_beacon(name)
        elif func == "list":
            self.beacons.list_beacons(
                include_opts=include_opts, include_pillar=include_pillar
            )
        elif func == "list_available":
            self.beacons.list_available_beacons()
        elif func == "validate_beacon":
            self.beacons.validate_beacon(name, beacon_data)
        elif func == "reset":
            self.beacons.reset()

    def environ_setenv(self, tag, data):
        """
        Set the salt-minion main process environment according to
        the data contained in the minion event data
        """
        environ = data.get("environ", None)
        if environ is None:
            return False
        false_unsets = data.get("false_unsets", False)
        clear_all = data.get("clear_all", False)
        import salt.modules.environ as mod_environ

        return mod_environ.setenv(environ, false_unsets, clear_all)

    def _pre_tune(self):
        """
        Set the minion running flag and issue the appropriate warnings if
        the minion cannot be started or is already running
        """
        if self._running is None:
            self._running = True
        elif self._running is False:
            log.error(
                "This %s was scheduled to stop. Not running %s.tune_in()",
                self.__class__.__name__,
                self.__class__.__name__,
            )
            return
        elif self._running is True:
            log.error(
                "This %s is already running. Not running %s.tune_in()",
                self.__class__.__name__,
                self.__class__.__name__,
            )
            return

        try:
            log.info(
                "%s is starting as user '%s'",
                self.__class__.__name__,
                salt.utils.user.get_user(),
            )
        except Exception as err:  # pylint: disable=broad-except
            # Only windows is allowed to fail here. See #3189. Log as debug in
            # that case. Else, error.
            log.log(
                salt.utils.platform.is_windows() and logging.DEBUG or logging.ERROR,
                "Failed to get the user who is starting %s",
                self.__class__.__name__,
                exc_info=err,
            )

    def _mine_send(self, tag, data):
        """
        Send mine data to the master
        """
        with salt.transport.client.ReqChannel.factory(self.opts) as channel:
            data["tok"] = self.tok
            try:
                ret = channel.send(data)
                return ret
            except SaltReqTimeoutError:
                log.warning("Unable to send mine data to master.")
                return None

    @salt.ext.tornado.gen.coroutine
    def handle_event(self, package):
        """
        Handle an event from the epull_sock (all local minion events)
        """
        if not self.ready:
            raise salt.ext.tornado.gen.Return()
        tag, data = salt.utils.event.SaltEvent.unpack(package)
        log.debug("Minion of '%s' is handling event tag '%s'", self.opts["master"], tag)
        if tag.startswith("module_refresh"):
            self.module_refresh(
                force_refresh=data.get("force_refresh", False),
                notify=data.get("notify", False),
            )
        elif tag.startswith("pillar_refresh"):
            yield self.pillar_refresh(force_refresh=data.get("force_refresh", False))
        elif tag.startswith("beacons_refresh"):
            self.beacons_refresh()
        elif tag.startswith("matchers_refresh"):
            self.matchers_refresh()
        elif tag.startswith("manage_schedule"):
            self.manage_schedule(tag, data)
        elif tag.startswith("manage_beacons"):
            self.manage_beacons(tag, data)
        elif tag.startswith("grains_refresh"):
            if (
                data.get("force_refresh", False)
                or self.grains_cache != self.opts["grains"]
            ):
                self.pillar_refresh(force_refresh=True)
                self.grains_cache = self.opts["grains"]
        elif tag.startswith("environ_setenv"):
            self.environ_setenv(tag, data)
        elif tag.startswith("_minion_mine"):
            self._mine_send(tag, data)
        elif tag.startswith("fire_master"):
            if self.connected:
                log.debug("Forwarding master event tag=%s", data["tag"])
                self._fire_master(
                    data["data"],
                    data["tag"],
                    data["events"],
                    data["pretag"],
                    sync=False,
                )
        elif tag.startswith(master_event(type="disconnected")) or tag.startswith(
            master_event(type="failback")
        ):
            # if the master disconnect event is for a different master, raise an exception
            if (
                tag.startswith(master_event(type="disconnected"))
                and data["master"] != self.opts["master"]
            ):
                # not mine master, ignore
                raise salt.ext.tornado.gen.Return()
            if tag.startswith(master_event(type="failback")):
                # if the master failback event is not for the top master, raise an exception
                if data["master"] != self.opts["master_list"][0]:
                    raise SaltException(
                        "Bad master '{0}' when mine failback is '{1}'".format(
                            data["master"], self.opts["master"]
                        )
                    )
                # if the master failback event is for the current master, raise an exception
                elif data["master"] == self.opts["master"][0]:
                    raise SaltException(
                        "Already connected to '{0}'".format(data["master"])
                    )

            if self.connected:
                # we are not connected anymore
                self.connected = False
                log.info("Connection to master %s lost", self.opts["master"])

                if self.opts["master_type"] != "failover":
                    # modify the scheduled job to fire on reconnect
                    if self.opts["transport"] != "tcp":
                        schedule = {
                            "function": "status.master",
                            "seconds": self.opts["master_alive_interval"],
                            "jid_include": True,
                            "maxrunning": 1,
                            "return_job": False,
                            "kwargs": {
                                "master": self.opts["master"],
                                "connected": False,
                            },
                        }
                        self.schedule.modify_job(
                            name=master_event(type="alive", master=self.opts["master"]),
                            schedule=schedule,
                        )
                else:
                    # delete the scheduled job to don't interfere with the failover process
                    if self.opts["transport"] != "tcp":
                        self.schedule.delete_job(name=master_event(type="alive"))

                    log.info("Trying to tune in to next master from master-list")

                    if hasattr(self, "pub_channel"):
                        self.pub_channel.on_recv(None)
                        if hasattr(self.pub_channel, "auth"):
                            self.pub_channel.auth.invalidate()
                        if hasattr(self.pub_channel, "close"):
                            self.pub_channel.close()
                        del self.pub_channel

                    # if eval_master finds a new master for us, self.connected
                    # will be True again on successful master authentication
                    try:
                        master, self.pub_channel = yield self.eval_master(
                            opts=self.opts,
                            failed=True,
                            failback=tag.startswith(master_event(type="failback")),
                        )
                    except SaltClientError:
                        pass

                    if self.connected:
                        self.opts["master"] = master

                        # re-init the subsystems to work with the new master
                        log.info(
                            "Re-initialising subsystems for new master %s",
                            self.opts["master"],
                        )
                        # put the current schedule into the new loaders
                        self.opts["schedule"] = self.schedule.option("schedule")
                        (
                            self.functions,
                            self.returners,
                            self.function_errors,
                            self.executors,
                        ) = self._load_modules()
                        # make the schedule to use the new 'functions' loader
                        self.schedule.functions = self.functions
                        self.pub_channel.on_recv(self._handle_payload)
                        self._fire_master_minion_start()
                        log.info("Minion is ready to receive requests!")

                        # update scheduled job to run with the new master addr
                        if self.opts["transport"] != "tcp":
                            schedule = {
                                "function": "status.master",
                                "seconds": self.opts["master_alive_interval"],
                                "jid_include": True,
                                "maxrunning": 1,
                                "return_job": False,
                                "kwargs": {
                                    "master": self.opts["master"],
                                    "connected": True,
                                },
                            }
                            self.schedule.modify_job(
                                name=master_event(
                                    type="alive", master=self.opts["master"]
                                ),
                                schedule=schedule,
                            )

                            if (
                                self.opts["master_failback"]
                                and "master_list" in self.opts
                            ):
                                if self.opts["master"] != self.opts["master_list"][0]:
                                    schedule = {
                                        "function": "status.ping_master",
                                        "seconds": self.opts[
                                            "master_failback_interval"
                                        ],
                                        "jid_include": True,
                                        "maxrunning": 1,
                                        "return_job": False,
                                        "kwargs": {
                                            "master": self.opts["master_list"][0]
                                        },
                                    }
                                    self.schedule.modify_job(
                                        name=master_event(type="failback"),
                                        schedule=schedule,
                                    )
                                else:
                                    self.schedule.delete_job(
                                        name=master_event(type="failback"), persist=True
                                    )
                    else:
                        self.restart = True
                        self.io_loop.stop()

        elif tag.startswith(master_event(type="connected")):
            # handle this event only once. otherwise it will pollute the log
            # also if master type is failover all the reconnection work is done
            # by `disconnected` event handler and this event must never happen,
            # anyway check it to be sure
            if not self.connected and self.opts["master_type"] != "failover":
                log.info("Connection to master %s re-established", self.opts["master"])
                self.connected = True
                # modify the __master_alive job to only fire,
                # if the connection is lost again
                if self.opts["transport"] != "tcp":
                    schedule = {
                        "function": "status.master",
                        "seconds": self.opts["master_alive_interval"],
                        "jid_include": True,
                        "maxrunning": 1,
                        "return_job": False,
                        "kwargs": {"master": self.opts["master"], "connected": True},
                    }

                    self.schedule.modify_job(
                        name=master_event(type="alive", master=self.opts["master"]),
                        schedule=schedule,
                    )
        elif tag.startswith("__schedule_return"):
            # reporting current connection with master
            if data["schedule"].startswith(master_event(type="alive", master="")):
                if data["return"]:
                    log.debug(
                        "Connected to master %s",
                        data["schedule"].split(master_event(type="alive", master=""))[
                            1
                        ],
                    )
            self._return_pub(data, ret_cmd="_return", sync=False)
        elif tag.startswith("_salt_error"):
            if self.connected:
                log.debug("Forwarding salt error event tag=%s", tag)
                self._fire_master(data, tag, sync=False)
        elif tag.startswith("salt/auth/creds"):
            key = tuple(data["key"])
            log.debug(
                "Updating auth data for %s: %s -> %s",
                key,
                salt.crypt.AsyncAuth.creds_map.get(key),
                data["creds"],
            )
            salt.crypt.AsyncAuth.creds_map[tuple(data["key"])] = data["creds"]
        elif tag.startswith("__beacons_return"):
            if self.connected:
                log.debug("Firing beacons to master")
                self._fire_master(events=data["beacons"])

    def cleanup_subprocesses(self):
        """
        Clean up subprocesses and spawned threads.
        """
        # Add an extra fallback in case a forked process leaks through
        multiprocessing.active_children()
        self.subprocess_list.cleanup()
        if self.schedule:
            self.schedule.cleanup_subprocesses()

    def _setup_core(self):
        """
        Set up the core minion attributes.
        This is safe to call multiple times.
        """
        if not self.ready:
            # First call. Initialize.
            (
                self.functions,
                self.returners,
                self.function_errors,
                self.executors,
            ) = self._load_modules()
            self.serial = salt.payload.Serial(self.opts)
            self.mod_opts = self._prep_mod_opts()
            #            self.matcher = Matcher(self.opts, self.functions)
            self.matchers = salt.loader.matchers(self.opts)
            if self.beacons_leader:
                self.beacons = salt.beacons.Beacon(self.opts, self.functions)
            uid = salt.utils.user.get_uid(user=self.opts.get("user", None))
            self.proc_dir = get_proc_dir(self.opts["cachedir"], uid=uid)
            self.grains_cache = self.opts["grains"]
            self.ready = True

    def setup_beacons(self, before_connect=False):
        """
        Set up the beacons.
        This is safe to call multiple times.
        """
        # In multimaster configuration the only one minion shall execute beacons
        if not self.beacons_leader:
            return

        self._setup_core()
        loop_interval = self.opts["loop_interval"]
        if "beacons" not in self.periodic_callbacks:
            self.beacons = salt.beacons.Beacon(self.opts, self.functions)

            def handle_beacons():
                # Process Beacons
                beacons = None
                try:
                    beacons = self.process_beacons(self.functions)
                except Exception:  # pylint: disable=broad-except
                    log.critical("The beacon errored: ", exc_info=True)
                if beacons:
                    event = salt.utils.event.get_event(
                        "minion", opts=self.opts, listen=False
                    )
                    event.fire_event({"beacons": beacons}, "__beacons_return")
                    event.destroy()

            if before_connect:
                # Make sure there is a chance for one iteration to occur before connect
                handle_beacons()

            self.add_periodic_callback("beacons", handle_beacons)

    def setup_scheduler(self, before_connect=False):
        """
        Set up the scheduler.
        This is safe to call multiple times.
        """
        self._setup_core()

        loop_interval = self.opts["loop_interval"]

        if "schedule" not in self.periodic_callbacks:
            if "schedule" not in self.opts:
                self.opts["schedule"] = {}
            if not hasattr(self, "schedule"):
                self.schedule = salt.utils.schedule.Schedule(
                    self.opts,
                    self.functions,
                    self.returners,
                    utils=self.utils,
                    cleanup=[master_event(type="alive")],
                )

            try:
                if self.opts["grains_refresh_every"]:  # In minutes, not seconds!
                    log.debug(
                        "Enabling the grains refresher. Will run every %d minute(s).",
                        self.opts["grains_refresh_every"],
                    )
                    self._refresh_grains_watcher(abs(self.opts["grains_refresh_every"]))
            except Exception as exc:  # pylint: disable=broad-except
                log.error(
                    "Exception occurred in attempt to initialize grain refresh "
                    "routine during minion tune-in: %s",
                    exc,
                )

            # TODO: actually listen to the return and change period
            def handle_schedule():
                self.process_schedule(self, loop_interval)

            if before_connect:
                # Make sure there is a chance for one iteration to occur before connect
                handle_schedule()

            self.add_periodic_callback("schedule", handle_schedule)

    def add_periodic_callback(self, name, method, interval=1):
<<<<<<< HEAD
        '''
        Add a periodic callback to the event loop and call its start method.
=======
        """
        Add a periodic callback to the event loop and call it's start method.
>>>>>>> 62458e4e
        If a callback by the given name exists this method returns False
        """
        if name in self.periodic_callbacks:
            return False
        self.periodic_callbacks[name] = salt.ext.tornado.ioloop.PeriodicCallback(
            method, interval * 1000,
        )
        self.periodic_callbacks[name].start()
        return True

    def remove_periodic_callback(self, name):
        """
        Remove a periodic callback.
        If a callback by the given name does not exist this method returns False
        """
        callback = self.periodic_callbacks.pop(name, None)
        if callback is None:
            return False
        callback.stop()
        return True

    # Main Minion Tune In
    def tune_in(self, start=True):
        """
        Lock onto the publisher. This is the main event loop for the minion
        :rtype : None
        """
        self._pre_tune()

        log.debug("Minion '%s' trying to tune in", self.opts["id"])

        if start:
            if self.opts.get("beacons_before_connect", False):
                self.setup_beacons(before_connect=True)
            if self.opts.get("scheduler_before_connect", False):
                self.setup_scheduler(before_connect=True)
            self.sync_connect_master()
        if self.connected:
            self._fire_master_minion_start()
            log.info("Minion is ready to receive requests!")

        # Make sure to gracefully handle SIGUSR1
        enable_sigusr1_handler()

        # Make sure to gracefully handle CTRL_LOGOFF_EVENT
        if HAS_WIN_FUNCTIONS:
            salt.utils.win_functions.enable_ctrl_logoff_handler()

        # On first startup execute a state run if configured to do so
        self._state_run()

        self.setup_beacons()
        self.setup_scheduler()
        self.add_periodic_callback("cleanup", self.cleanup_subprocesses)

        # schedule the stuff that runs every interval
        ping_interval = self.opts.get("ping_interval", 0) * 60
        if ping_interval > 0 and self.connected:

            def ping_master():
                try:

                    def ping_timeout_handler(*_):
                        if self.opts.get("auth_safemode", False):
                            log.error(
                                "** Master Ping failed. Attempting to restart minion**"
                            )
                            delay = self.opts.get("random_reauth_delay", 5)
                            log.info("delaying random_reauth_delay %ss", delay)
                            try:
                                self.functions["service.restart"](service_name())
                            except KeyError:
                                # Probably no init system (running in docker?)
                                log.warning(
                                    "ping_interval reached without response "
                                    "from the master, but service.restart "
                                    "could not be run to restart the minion "
                                    "daemon. ping_interval requires that the "
                                    "minion is running under an init system."
                                )

                    self._fire_master(
                        "ping",
                        "minion_ping",
                        sync=False,
                        timeout_handler=ping_timeout_handler,
                    )
                except Exception:  # pylint: disable=broad-except
                    log.warning(
                        "Attempt to ping master failed.", exc_on_loglevel=logging.DEBUG
                    )

            self.remove_periodic_callback("ping")
            self.add_periodic_callback("ping", ping_master, ping_interval)

        # add handler to subscriber
        if hasattr(self, "pub_channel") and self.pub_channel is not None:
            self.pub_channel.on_recv(self._handle_payload)
        elif self.opts.get("master_type") != "disable":
            log.error("No connection to master found. Scheduled jobs will not run.")

        if start:
            try:
                self.io_loop.start()
                if self.restart:
                    self.destroy()
            except (
                KeyboardInterrupt,
                RuntimeError,
            ):  # A RuntimeError can be re-raised by Tornado on shutdown
                self.destroy()

    def _handle_payload(self, payload):
        if payload is not None and payload["enc"] == "aes":
            if self._target_load(payload["load"]):
                self._handle_decoded_payload(payload["load"])
            elif self.opts["zmq_filtering"]:
                # In the filtering enabled case, we'd like to know when minion sees something it shouldnt
                log.trace(
                    "Broadcast message received not for this minion, Load: %s",
                    payload["load"],
                )
        # If it's not AES, and thus has not been verified, we do nothing.
        # In the future, we could add support for some clearfuncs, but
        # the minion currently has no need.

    def _target_load(self, load):
        # Verify that the publication is valid
        if (
            "tgt" not in load
            or "jid" not in load
            or "fun" not in load
            or "arg" not in load
        ):
            return False
        # Verify that the publication applies to this minion

        # It's important to note that the master does some pre-processing
        # to determine which minions to send a request to. So for example,
        # a "salt -G 'grain_key:grain_val' test.ping" will invoke some
        # pre-processing on the master and this minion should not see the
        # publication if the master does not determine that it should.

        if "tgt_type" in load:
            match_func = self.matchers.get(
                "{0}_match.match".format(load["tgt_type"]), None
            )
            if match_func is None:
                return False
            if load["tgt_type"] in ("grain", "grain_pcre", "pillar"):
                delimiter = load.get("delimiter", DEFAULT_TARGET_DELIM)
                if not match_func(load["tgt"], delimiter=delimiter):
                    return False
            elif not match_func(load["tgt"]):
                return False
        else:
            if not self.matchers["glob_match.match"](load["tgt"]):
                return False

        return True

    def destroy(self):
        """
        Tear down the minion
        """
        if self._running is False:
            return

        self._running = False
        if hasattr(self, "schedule"):
            del self.schedule
        if hasattr(self, "pub_channel") and self.pub_channel is not None:
            self.pub_channel.on_recv(None)
            if hasattr(self.pub_channel, "close"):
                self.pub_channel.close()
            del self.pub_channel
        if hasattr(self, "periodic_callbacks"):
            for cb in six.itervalues(self.periodic_callbacks):
                cb.stop()

    # pylint: disable=W1701
    def __del__(self):
        self.destroy()

    # pylint: enable=W1701


class Syndic(Minion):
    """
    Make a Syndic minion, this minion will use the minion keys on the
    master to authenticate with a higher level master.
    """

    def __init__(self, opts, **kwargs):
        self._syndic_interface = opts.get("interface")
        self._syndic = True
        # force auth_safemode True because Syndic don't support autorestart
        opts["auth_safemode"] = True
        opts["loop_interval"] = 1
        super(Syndic, self).__init__(opts, **kwargs)
        self.mminion = salt.minion.MasterMinion(opts)
        self.jid_forward_cache = set()
        self.jids = {}
        self.raw_events = []
        self.pub_future = None

    def _handle_decoded_payload(self, data):
        """
        Override this method if you wish to handle the decoded data
        differently.
        """
        # TODO: even do this??
        data["to"] = int(data.get("to", self.opts["timeout"])) - 1
        # Only forward the command if it didn't originate from ourselves
        if data.get("master_id", 0) != self.opts.get("master_id", 1):
            self.syndic_cmd(data)

    def syndic_cmd(self, data):
        """
        Take the now clear load and forward it on to the client cmd
        """
        # Set up default tgt_type
        if "tgt_type" not in data:
            data["tgt_type"] = "glob"
        kwargs = {}

        # optionally add a few fields to the publish data
        for field in (
            "master_id",  # which master the job came from
            "user",  # which user ran the job
        ):
            if field in data:
                kwargs[field] = data[field]

        def timeout_handler(*args):
            log.warning("Unable to forward pub data: %s", args[1])
            return True

        with salt.ext.tornado.stack_context.ExceptionStackContext(timeout_handler):
            self.local.pub_async(
                data["tgt"],
                data["fun"],
                data["arg"],
                data["tgt_type"],
                data["ret"],
                data["jid"],
                data["to"],
                io_loop=self.io_loop,
                callback=lambda _: None,
                **kwargs
            )

    def fire_master_syndic_start(self):
        # Send an event to the master that the minion is live
        if self.opts["enable_legacy_startup_events"]:
            # Old style event. Defaults to false in Sodium release.
            self._fire_master(
                "Syndic {0} started at {1}".format(self.opts["id"], time.asctime()),
                "syndic_start",
                sync=False,
            )
        self._fire_master(
            "Syndic {0} started at {1}".format(self.opts["id"], time.asctime()),
            tagify([self.opts["id"], "start"], "syndic"),
            sync=False,
        )

    # TODO: clean up docs
    def tune_in_no_block(self):
        """
        Executes the tune_in sequence but omits extra logging and the
        management of the event bus assuming that these are handled outside
        the tune_in sequence
        """
        # Instantiate the local client
        self.local = salt.client.get_local_client(
            self.opts["_minion_conf_file"], io_loop=self.io_loop
        )

        # add handler to subscriber
        self.pub_channel.on_recv(self._process_cmd_socket)

    def _process_cmd_socket(self, payload):
        if payload is not None and payload["enc"] == "aes":
            log.trace("Handling payload")
            self._handle_decoded_payload(payload["load"])
        # If it's not AES, and thus has not been verified, we do nothing.
        # In the future, we could add support for some clearfuncs, but
        # the syndic currently has no need.

    @salt.ext.tornado.gen.coroutine
    def reconnect(self):
        if hasattr(self, "pub_channel"):
            self.pub_channel.on_recv(None)
            if hasattr(self.pub_channel, "close"):
                self.pub_channel.close()
            del self.pub_channel

        # if eval_master finds a new master for us, self.connected
        # will be True again on successful master authentication
        master, self.pub_channel = yield self.eval_master(opts=self.opts)

        if self.connected:
            self.opts["master"] = master
            self.pub_channel.on_recv(self._process_cmd_socket)
            log.info("Minion is ready to receive requests!")

        raise salt.ext.tornado.gen.Return(self)

    def destroy(self):
        """
        Tear down the syndic minion
        """
        # We borrowed the local clients poller so give it back before
        # it's destroyed. Reset the local poller reference.
        super(Syndic, self).destroy()
        if hasattr(self, "local"):
            del self.local

        if hasattr(self, "forward_events"):
            self.forward_events.stop()


# TODO: need a way of knowing if the syndic connection is busted
class SyndicManager(MinionBase):
    """
    Make a MultiMaster syndic minion, this minion will handle relaying jobs and returns from
    all minions connected to it to the list of masters it is connected to.

    Modes (controlled by `syndic_mode`:
        sync: This mode will synchronize all events and publishes from higher level masters
        cluster: This mode will only sync job publishes and returns

    Note: jobs will be returned best-effort to the requesting master. This also means
    (since we are using zmq) that if a job was fired and the master disconnects
    between the publish and return, that the return will end up in a zmq buffer
    in this Syndic headed to that original master.

    In addition, since these classes all seem to use a mix of blocking and non-blocking
    calls (with varying timeouts along the way) this daemon does not handle failure well,
    it will (under most circumstances) stall the daemon for ~15s trying to forward events
    to the down master
    """

    # time to connect to upstream master
    SYNDIC_CONNECT_TIMEOUT = 5
    SYNDIC_EVENT_TIMEOUT = 5

    def __init__(self, opts, io_loop=None):
        opts["loop_interval"] = 1
        super(SyndicManager, self).__init__(opts)
        self.mminion = salt.minion.MasterMinion(opts)
        # sync (old behavior), cluster (only returns and publishes)
        self.syndic_mode = self.opts.get("syndic_mode", "sync")
        self.syndic_failover = self.opts.get("syndic_failover", "random")

        self.auth_wait = self.opts["acceptance_wait_time"]
        self.max_auth_wait = self.opts["acceptance_wait_time_max"]

        self._has_master = threading.Event()
        self.jid_forward_cache = set()

        if io_loop is None:
            install_zmq()
            self.io_loop = ZMQDefaultLoop.current()
        else:
            self.io_loop = io_loop

        # List of events
        self.raw_events = []
        # Dict of rets: {master_id: {event_tag: job_ret, ...}, ...}
        self.job_rets = {}
        # List of delayed job_rets which was unable to send for some reason and will be resend to
        # any available master
        self.delayed = []
        # Active pub futures: {master_id: (future, [job_ret, ...]), ...}
        self.pub_futures = {}

    def _spawn_syndics(self):
        """
        Spawn all the coroutines which will sign in the syndics
        """
        self._syndics = OrderedDict()  # mapping of opts['master'] -> syndic
        masters = self.opts["master"]
        if not isinstance(masters, list):
            masters = [masters]
        for master in masters:
            s_opts = copy.copy(self.opts)
            s_opts["master"] = master
            self._syndics[master] = self._connect_syndic(s_opts)

    @salt.ext.tornado.gen.coroutine
    def _connect_syndic(self, opts):
        """
        Create a syndic, and asynchronously connect it to a master
        """
        last = 0  # never have we signed in
        auth_wait = opts["acceptance_wait_time"]
        failed = False
        while True:
            log.debug("Syndic attempting to connect to %s", opts["master"])
            try:
                syndic = Syndic(
                    opts,
                    timeout=self.SYNDIC_CONNECT_TIMEOUT,
                    safe=False,
                    io_loop=self.io_loop,
                )
                yield syndic.connect_master(failed=failed)
                # set up the syndic to handle publishes (specifically not event forwarding)
                syndic.tune_in_no_block()

                # Send an event to the master that the minion is live
                syndic.fire_master_syndic_start()

                log.info("Syndic successfully connected to %s", opts["master"])
                break
            except SaltClientError as exc:
                failed = True
                log.error(
                    "Error while bringing up syndic for multi-syndic. Is the "
                    "master at %s responding?",
                    opts["master"],
                )
                last = time.time()
                if auth_wait < self.max_auth_wait:
                    auth_wait += self.auth_wait
                yield salt.ext.tornado.gen.sleep(auth_wait)  # TODO: log?
            except (KeyboardInterrupt, SystemExit):  # pylint: disable=try-except-raise
                raise
            except Exception:  # pylint: disable=broad-except
                failed = True
                log.critical(
                    "Unexpected error while connecting to %s",
                    opts["master"],
                    exc_info=True,
                )

        raise salt.ext.tornado.gen.Return(syndic)

    def _mark_master_dead(self, master):
        """
        Mark a master as dead. This will start the sign-in routine
        """
        # if its connected, mark it dead
        if self._syndics[master].done():
            syndic = self._syndics[master].result()  # pylint: disable=no-member
            self._syndics[master] = syndic.reconnect()
        else:
            # TODO: debug?
            log.info(
                "Attempting to mark %s as dead, although it is already " "marked dead",
                master,
            )

    def _call_syndic(self, func, args=(), kwargs=None, master_id=None):
        """
        Wrapper to call a given func on a syndic, best effort to get the one you asked for
        """
        if kwargs is None:
            kwargs = {}
        successful = False
        # Call for each master
        for master, syndic_future in self.iter_master_options(master_id):
            if not syndic_future.done() or syndic_future.exception():
                log.error(
                    "Unable to call %s on %s, that syndic is not connected",
                    func,
                    master,
                )
                continue

            try:
                getattr(syndic_future.result(), func)(*args, **kwargs)
                successful = True
            except SaltClientError:
                log.error("Unable to call %s on %s, trying another...", func, master)
                self._mark_master_dead(master)
        if not successful:
            log.critical("Unable to call %s on any masters!", func)

    def _return_pub_syndic(self, values, master_id=None):
        """
        Wrapper to call the '_return_pub_multi' a syndic, best effort to get the one you asked for
        """
        func = "_return_pub_multi"
        for master, syndic_future in self.iter_master_options(master_id):
            if not syndic_future.done() or syndic_future.exception():
                log.error(
                    "Unable to call %s on %s, that syndic is not connected",
                    func,
                    master,
                )
                continue

            future, data = self.pub_futures.get(master, (None, None))
            if future is not None:
                if not future.done():
                    if master == master_id:
                        # Targeted master previous send not done yet, call again later
                        return False
                    else:
                        # Fallback master is busy, try the next one
                        continue
                elif future.exception():
                    # Previous execution on this master returned an error
                    log.error(
                        "Unable to call %s on %s, trying another...", func, master
                    )
                    self._mark_master_dead(master)
                    del self.pub_futures[master]
                    # Add not sent data to the delayed list and try the next master
                    self.delayed.extend(data)
                    continue
            future = getattr(syndic_future.result(), func)(
                values, "_syndic_return", timeout=self._return_retry_timer(), sync=False
            )
            self.pub_futures[master] = (future, values)
            return True
        # Loop done and didn't exit: wasn't sent, try again later
        return False

    def iter_master_options(self, master_id=None):
        """
        Iterate (in order) over your options for master
        """
        masters = list(self._syndics.keys())
        if self.opts["syndic_failover"] == "random":
            shuffle(masters)
        if master_id not in self._syndics:
            master_id = masters.pop(0)
        else:
            masters.remove(master_id)

        while True:
            yield master_id, self._syndics[master_id]
            if not masters:
                break
            master_id = masters.pop(0)

    def _reset_event_aggregation(self):
        self.job_rets = {}
        self.raw_events = []

    def reconnect_event_bus(self, something):
        future = self.local.event.set_event_handler(self._process_event)
        self.io_loop.add_future(future, self.reconnect_event_bus)

    # Syndic Tune In
    def tune_in(self):
        """
        Lock onto the publisher. This is the main event loop for the syndic
        """
        self._spawn_syndics()
        # Instantiate the local client
        self.local = salt.client.get_local_client(
            self.opts["_minion_conf_file"], io_loop=self.io_loop
        )
        self.local.event.subscribe("")

        log.debug("SyndicManager '%s' trying to tune in", self.opts["id"])

        # register the event sub to the poller
        self.job_rets = {}
        self.raw_events = []
        self._reset_event_aggregation()
        future = self.local.event.set_event_handler(self._process_event)
        self.io_loop.add_future(future, self.reconnect_event_bus)

        # forward events every syndic_event_forward_timeout
        self.forward_events = salt.ext.tornado.ioloop.PeriodicCallback(
            self._forward_events, self.opts["syndic_event_forward_timeout"] * 1000,
        )
        self.forward_events.start()

        # Make sure to gracefully handle SIGUSR1
        enable_sigusr1_handler()

        self.io_loop.start()

    def _process_event(self, raw):
        # TODO: cleanup: Move down into event class
        mtag, data = self.local.event.unpack(raw, self.local.event.serial)
        log.trace("Got event %s", mtag)  # pylint: disable=no-member

        tag_parts = mtag.split("/")
        if (
            len(tag_parts) >= 4
            and tag_parts[1] == "job"
            and salt.utils.jid.is_jid(tag_parts[2])
            and tag_parts[3] == "ret"
            and "return" in data
        ):
            if "jid" not in data:
                # Not a job return
                return
            if self.syndic_mode == "cluster" and data.get(
                "master_id", 0
            ) == self.opts.get("master_id", 1):
                log.debug("Return received with matching master_id, not forwarding")
                return

            master = data.get("master_id")
            jdict = self.job_rets.setdefault(master, {}).setdefault(mtag, {})
            if not jdict:
                jdict["__fun__"] = data.get("fun")
                jdict["__jid__"] = data["jid"]
                jdict["__load__"] = {}
                fstr = "{0}.get_load".format(self.opts["master_job_cache"])
                # Only need to forward each load once. Don't hit the disk
                # for every minion return!
                if data["jid"] not in self.jid_forward_cache:
                    jdict["__load__"].update(self.mminion.returners[fstr](data["jid"]))
                    self.jid_forward_cache.add(data["jid"])
                    if (
                        len(self.jid_forward_cache)
                        > self.opts["syndic_jid_forward_cache_hwm"]
                    ):
                        # Pop the oldest jid from the cache
                        tmp = sorted(list(self.jid_forward_cache))
                        tmp.pop(0)
                        self.jid_forward_cache = set(tmp)
            if master is not None:
                # __'s to make sure it doesn't print out on the master cli
                jdict["__master_id__"] = master
            ret = {}
            for key in "return", "retcode", "success":
                if key in data:
                    ret[key] = data[key]
            jdict[data["id"]] = ret
        else:
            # TODO: config to forward these? If so we'll have to keep track of who
            # has seen them
            # if we are the top level masters-- don't forward all the minion events
            if self.syndic_mode == "sync":
                # Add generic event aggregation here
                if "retcode" not in data:
                    self.raw_events.append({"data": data, "tag": mtag})

    def _forward_events(self):
        log.trace("Forwarding events")  # pylint: disable=no-member
        if self.raw_events:
            events = self.raw_events
            self.raw_events = []
            self._call_syndic(
                "_fire_master",
                kwargs={
                    "events": events,
                    "pretag": tagify(self.opts["id"], base="syndic"),
                    "timeout": self._return_retry_timer(),
                    "sync": False,
                },
            )
        if self.delayed:
            res = self._return_pub_syndic(self.delayed)
            if res:
                self.delayed = []
        for master in list(six.iterkeys(self.job_rets)):
            values = list(six.itervalues(self.job_rets[master]))
            res = self._return_pub_syndic(values, master_id=master)
            if res:
                del self.job_rets[master]


class ProxyMinionManager(MinionManager):
    """
    Create the multi-minion interface but for proxy minions
    """

    def _create_minion_object(
        self, opts, timeout, safe, io_loop=None, loaded_base_name=None, jid_queue=None
    ):
        """
        Helper function to return the correct type of object
        """
        return ProxyMinion(
            opts,
            timeout,
            safe,
            io_loop=io_loop,
            loaded_base_name=loaded_base_name,
            jid_queue=jid_queue,
        )


def _metaproxy_call(opts, fn_name):
    metaproxy = salt.loader.metaproxy(opts)
    try:
        metaproxy_name = opts["metaproxy"]
    except KeyError:
        metaproxy_name = "proxy"
        errmsg = (
            "No metaproxy key found in opts for id "
            + opts["id"]
            + ". "
            + "Defaulting to standard proxy minion"
        )
        log.trace(errmsg)

    metaproxy_fn = metaproxy_name + "." + fn_name
    return metaproxy[metaproxy_fn]


class ProxyMinion(Minion):
    """
    This class instantiates a 'proxy' minion--a minion that does not manipulate
    the host it runs on, but instead manipulates a device that cannot run a minion.
    """

    # TODO: better name...
    @salt.ext.tornado.gen.coroutine
    def _post_master_init(self, master):
        """
        Function to finish init after connecting to a master

        This is primarily loading modules, pillars, etc. (since they need
        to know which master they connected to)

        If this function is changed, please check Minion._post_master_init
        to see if those changes need to be propagated.

        ProxyMinions need a significantly different post master setup,
        which is why the differences are not factored out into separate helper
        functions.
        """
        mp_call = _metaproxy_call(self.opts, "post_master_init")
        return mp_call(self, master)

    def _target_load(self, load):
        """
        Verify that the publication is valid and applies to this minion
        """
        mp_call = _metaproxy_call(self.opts, "target_load")
        return mp_call(self, load)

    def _handle_payload(self, payload):
        mp_call = _metaproxy_call(self.opts, "handle_payload")
        return mp_call(self, payload)

    @salt.ext.tornado.gen.coroutine
    def _handle_decoded_payload(self, data):
        mp_call = _metaproxy_call(self.opts, "handle_decoded_payload")
        return mp_call(self, data)

    @classmethod
    def _target(cls, minion_instance, opts, data, connected):

        mp_call = _metaproxy_call(opts, "target")
        return mp_call(cls, minion_instance, opts, data, connected)

    @classmethod
    def _thread_return(cls, minion_instance, opts, data):
        mp_call = _metaproxy_call(opts, "thread_return")
        return mp_call(cls, minion_instance, opts, data)

    @classmethod
    def _thread_multi_return(cls, minion_instance, opts, data):
        mp_call = _metaproxy_call(opts, "thread_multi_return")
        return mp_call(cls, minion_instance, opts, data)


class SProxyMinion(SMinion):
    """
    Create an object that has loaded all of the minion module functions,
    grains, modules, returners etc.  The SProxyMinion allows developers to
    generate all of the salt minion functions and present them with these
    functions for general use.
    """

    def gen_modules(self, initial_load=False, context=None):
        """
        Tell the minion to reload the execution modules

        CLI Example:

        .. code-block:: bash

            salt '*' sys.reload_modules
        """
        self.opts["grains"] = salt.loader.grains(self.opts)
        self.opts["pillar"] = salt.pillar.get_pillar(
            self.opts,
            self.opts["grains"],
            self.opts["id"],
            saltenv=self.opts["saltenv"],
            pillarenv=self.opts.get("pillarenv"),
        ).compile_pillar()

        if "proxy" not in self.opts["pillar"] and "proxy" not in self.opts:
            errmsg = (
                'No "proxy" configuration key found in pillar or opts '
                "dictionaries for id {id}. Check your pillar/options "
                "configuration and contents. Salt-proxy aborted."
            ).format(id=self.opts["id"])
            log.error(errmsg)
            self._running = False
            raise SaltSystemExit(code=salt.defaults.exitcodes.EX_GENERIC, msg=errmsg)

        if "proxy" not in self.opts:
            self.opts["proxy"] = self.opts["pillar"]["proxy"]

        # Then load the proxy module
        self.proxy = salt.loader.proxy(self.opts)

        self.utils = salt.loader.utils(self.opts, proxy=self.proxy, context=context)

        self.functions = salt.loader.minion_mods(
            self.opts, utils=self.utils, notify=False, proxy=self.proxy, context=context
        )
        self.returners = salt.loader.returners(
            self.opts, functions=self.functions, proxy=self.proxy, context=context
        )
        self.matchers = salt.loader.matchers(self.opts)
        self.functions["sys.reload_modules"] = self.gen_modules
        self.executors = salt.loader.executors(
            self.opts, functions=self.functions, proxy=self.proxy, context=context
        )

        fq_proxyname = self.opts["proxy"]["proxytype"]

        # we can then sync any proxymodules down from the master
        # we do a sync_all here in case proxy code was installed by
        # SPM or was manually placed in /srv/salt/_modules etc.
        self.functions["saltutil.sync_all"](saltenv=self.opts["saltenv"])

        self.functions.pack["__proxy__"] = self.proxy
        self.proxy.pack["__salt__"] = self.functions
        self.proxy.pack["__ret__"] = self.returners
        self.proxy.pack["__pillar__"] = self.opts["pillar"]

        # Reload utils as well (chicken and egg, __utils__ needs __proxy__ and __proxy__ needs __utils__
        self.utils = salt.loader.utils(self.opts, proxy=self.proxy, context=context)
        self.proxy.pack["__utils__"] = self.utils

        # Reload all modules so all dunder variables are injected
        self.proxy.reload_modules()

        if (
            "{0}.init".format(fq_proxyname) not in self.proxy
            or "{0}.shutdown".format(fq_proxyname) not in self.proxy
        ):
            errmsg = (
                "Proxymodule {0} is missing an init() or a shutdown() or both. ".format(
                    fq_proxyname
                )
                + "Check your proxymodule.  Salt-proxy aborted."
            )
            log.error(errmsg)
            self._running = False
            raise SaltSystemExit(code=salt.defaults.exitcodes.EX_GENERIC, msg=errmsg)

        self.module_executors = self.proxy.get(
            "{0}.module_executors".format(fq_proxyname), lambda: []
        )()
        proxy_init_fn = self.proxy[fq_proxyname + ".init"]
        proxy_init_fn(self.opts)

        self.opts["grains"] = salt.loader.grains(self.opts, proxy=self.proxy)

        #  Sync the grains here so the proxy can communicate them to the master
        self.functions["saltutil.sync_grains"](saltenv="base")
        self.grains_cache = self.opts["grains"]
        self.ready = True<|MERGE_RESOLUTION|>--- conflicted
+++ resolved
@@ -2940,13 +2940,8 @@
             self.add_periodic_callback("schedule", handle_schedule)
 
     def add_periodic_callback(self, name, method, interval=1):
-<<<<<<< HEAD
-        '''
+        """
         Add a periodic callback to the event loop and call its start method.
-=======
-        """
-        Add a periodic callback to the event loop and call it's start method.
->>>>>>> 62458e4e
         If a callback by the given name exists this method returns False
         """
         if name in self.periodic_callbacks:
