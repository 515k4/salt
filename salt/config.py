--- conflicted
+++ resolved
@@ -365,19 +365,16 @@
 
     # If recon_randomize is set, this specifies the lower bound for the randomized period
     'recon_default': float,
-<<<<<<< HEAD
 
     # Tells the minion to choose a bounded, random interval to have zeromq attempt to reconnect
     # in the event of a disconnect event
     'recon_randomize': float,  # FIXME This should really be a bool, according to the implementation
 
+    'return_retry_timer': int,
+    'return_retry_random': bool,
+
     # Specify a returner in which all events will be sent to. Requires that the returner in question
     # have an event_return(event) function!
-=======
-    'recon_randomize': float,
-    'return_retry_timer': int,
-    'return_retry_random': bool,
->>>>>>> ca4597b9
     'event_return': str,
 
     # The number of events to queue up in memory before pushing them down the pipe to an event returner
