--- conflicted
+++ resolved
@@ -37,21 +37,16 @@
             - name: mystack
 '''
 
+# Import Python libs
 from __future__ import absolute_import
-
-# Import Python libs
 import logging
 import json
 
-<<<<<<< HEAD
-# Import 3rd-party libs
-from salt.ext import six
-=======
 # Import Salt libs
 import salt.utils.compat
-
-# Import 3rd party libs
->>>>>>> f954f4f3
+from salt.ext import six
+
+# Import 3rd-party libs
 try:
     from salt._compat import ElementTree as ET
     HAS_ELEMENT_TREE = True
@@ -262,13 +257,8 @@
 def _validate(template_body=None, template_url=None, region=None, key=None, keyid=None, profile=None):
     # Validates template. returns true if template syntax is correct.
     validate = __salt__['boto_cfn.validate_template'](template_body, template_url, region, key, keyid, profile)
-<<<<<<< HEAD
-    log.debug('Validate is result is {0}.'.format(str(validate)))
+    log.debug('Validate result is {0}.'.format(str(validate)))
     if isinstance(validate, six.string_types):
-=======
-    log.debug('Validate result is {0}.'.format(str(validate)))
-    if isinstance(validate, str):
->>>>>>> f954f4f3
         code, message = _get_error(validate)
         log.debug('Validate error is {0} and message is {1}.'.format(code, message))
         return code, message
