# -*- coding: utf-8 -*-
"""
Manage LXD images.

.. versionadded:: 2019.2.0

.. note:

    - `pylxd`_ version 2 is required to let this work,
      currently only available via pip.

        To install on Ubuntu:

        $ apt-get install libssl-dev python-pip
        $ pip install -U pylxd

    - you need lxd installed on the minion
      for the init() and version() methods.

    - for the config_get() and config_get() methods
      you need to have lxd-client installed.

.. _: https://github.com/lxc/pylxd/blob/master/doc/source/installation.rst

:maintainer: René Jochum <rene@jochums.at>
:maturity: new
:depends: python-pylxd
:platform: Linux
"""

# Import python libs
from __future__ import absolute_import, print_function, unicode_literals

import salt.ext.six as six

# Import salt libs
from salt.exceptions import CommandExecutionError, SaltInvocationError
from salt.ext.six.moves import map

__docformat__ = "restructuredtext en"

__virtualname__ = "lxd_image"


def __virtual__():
    """
    Only load if the lxd module is available in __salt__
<<<<<<< HEAD
    '''
    if 'lxd.version' in __salt__:
        return __virtualname__
    return (False, 'lxd module could not be loaded')


def present(name,
            source,
            aliases=None,
            public=None,
            auto_update=None,
            remote_addr=None,
            cert=None,
            key=None,
            verify_cert=True):
    '''
=======
    """
    return __virtualname__ if "lxd.version" in __salt__ else False


def present(
    name,
    source,
    aliases=None,
    public=None,
    auto_update=None,
    remote_addr=None,
    cert=None,
    key=None,
    verify_cert=True,
):
    """
>>>>>>> a670b4ae
    Ensure an image exists, copy it else from source

    name :
        An alias of the image, this is used to check if the image exists and
        it will be added as alias to the image on copy/create.

    source :
        Source dict.

        For an LXD to LXD copy:

        .. code-block:: yaml

            source:
                type: lxd
                name: ubuntu/xenial/amd64  # This can also be a fingerprint.
                remote_addr: https://images.linuxcontainers.org:8443
                cert: ~/.config/lxd/client.crt
                key: ~/.config/lxd/client.key
                verify_cert: False

        .. attention:

            For this kind of remote you also need to provide:
            - a https:// remote_addr
            - a cert and key
            - verify_cert

        From file:

        .. code-block:: yaml

            source:
                type: file
                filename: salt://lxd/files/busybox.tar.xz
                saltenv: base

        From simplestreams:

        .. code-block:: yaml

            source:
                type: simplestreams
                server: https://cloud-images.ubuntu.com/releases
                name: xenial/amd64

        From an URL:

        .. code-block:: yaml

            source:
                type: url
                url: https://dl.stgraber.org/lxd

    aliases :
        List of aliases to append, can be empty.

    public :
        Make this image public available on this instance?
            None on source_type LXD means copy source
            None on source_type file means False

    auto_update :
        Try to auto-update from the original source?
            None on source_type LXD means copy source
            source_type file does not have auto-update.

    remote_addr :
        An URL to a remote Server, you also have to give cert and key if you
        provide remote_addr!

        Examples:
            https://myserver.lan:8443
            /var/lib/mysocket.sock

    cert :
        PEM Formatted SSL Zertifikate.

        Examples:
            ~/.config/lxc/client.crt

    key :
        PEM Formatted SSL Key.

        Examples:
            ~/.config/lxc/client.key

    verify_cert : True
        Wherever to verify the cert, this is by default True
        but in the most cases you want to set it off as LXD
        normaly uses self-signed certificates.
    """
    if aliases is None:
        aliases = []

    # Create a copy of aliases, since we're modifying it here
    aliases = aliases[:]
    ret = {
        "name": name,
        "source": source,
        "aliases": aliases,
        "public": public,
        "auto_update": auto_update,
        "remote_addr": remote_addr,
        "cert": cert,
        "key": key,
        "verify_cert": verify_cert,
        "changes": {},
    }

    image = None
    try:
        image = __salt__["lxd.image_get_by_alias"](
            name, remote_addr, cert, key, verify_cert, _raw=True
        )
    except CommandExecutionError as e:
        return _error(ret, six.text_type(e))
    except SaltInvocationError as e:
        # Image not found
        pass

    if image is None:
        if __opts__["test"]:
            # Test is on, just return that we would create the image
            msg = 'Would create the image "{0}"'.format(name)
            ret["changes"] = {"created": msg}
            return _unchanged(ret, msg)

        try:
            if source["type"] == "lxd":
                image = __salt__["lxd.image_copy_lxd"](
                    source["name"],
                    src_remote_addr=source["remote_addr"],
                    src_cert=source["cert"],
                    src_key=source["key"],
                    src_verify_cert=source.get("verify_cert", True),
                    remote_addr=remote_addr,
                    cert=cert,
                    key=key,
                    verify_cert=verify_cert,
                    aliases=aliases,
                    public=public,
                    auto_update=auto_update,
                    _raw=True,
                )

            if source["type"] == "file":
                if "saltenv" not in source:
                    source["saltenv"] = __env__
                image = __salt__["lxd.image_from_file"](
                    source["filename"],
                    remote_addr=remote_addr,
                    cert=cert,
                    key=key,
                    verify_cert=verify_cert,
                    aliases=aliases,
                    public=False if public is None else public,
                    saltenv=source["saltenv"],
                    _raw=True,
                )

            if source["type"] == "simplestreams":
                image = __salt__["lxd.image_from_simplestreams"](
                    source["server"],
                    source["name"],
                    remote_addr=remote_addr,
                    cert=cert,
                    key=key,
                    verify_cert=verify_cert,
                    aliases=aliases,
                    public=False if public is None else public,
                    auto_update=False if auto_update is None else auto_update,
                    _raw=True,
                )

            if source["type"] == "url":
                image = __salt__["lxd.image_from_url"](
                    source["url"],
                    remote_addr=remote_addr,
                    cert=cert,
                    key=key,
                    verify_cert=verify_cert,
                    aliases=aliases,
                    public=False if public is None else public,
                    auto_update=False if auto_update is None else auto_update,
                    _raw=True,
                )
        except CommandExecutionError as e:
            return _error(ret, six.text_type(e))

    # Sync aliases
    if name not in aliases:
        aliases.append(name)

    old_aliases = set([six.text_type(a["name"]) for a in image.aliases])
    new_aliases = set(map(six.text_type, aliases))

    alias_changes = []
    # Removed aliases
    for k in old_aliases.difference(new_aliases):
        if not __opts__["test"]:
            __salt__["lxd.image_alias_delete"](image, k)
            alias_changes.append('Removed alias "{0}"'.format(k))
        else:
            alias_changes.append('Would remove alias "{0}"'.format(k))

    # New aliases
    for k in new_aliases.difference(old_aliases):
        if not __opts__["test"]:
            __salt__["lxd.image_alias_add"](image, k, "")
            alias_changes.append('Added alias "{0}"'.format(k))
        else:
            alias_changes.append('Would add alias "{0}"'.format(k))

    if alias_changes:
        ret["changes"]["aliases"] = alias_changes

    # Set public
    if public is not None and image.public != public:
        if not __opts__["test"]:
            ret["changes"]["public"] = "Setting the image public to {0!s}".format(
                public
            )
            image.public = public
            __salt__["lxd.pylxd_save_object"](image)
        else:
            ret["changes"]["public"] = "Would set public to {0!s}".format(public)

    if __opts__["test"] and ret["changes"]:
        return _unchanged(
            ret, "Would do {0} changes".format(len(ret["changes"].keys()))
        )

    return _success(ret, "{0} changes".format(len(ret["changes"].keys())))


def absent(name, remote_addr=None, cert=None, key=None, verify_cert=True):
    """
    name :
        An alias or fingerprint of the image to check and delete.

    remote_addr :
        An URL to a remote Server, you also have to give cert and key if you
        provide remote_addr!

        Examples:
            https://myserver.lan:8443
            /var/lib/mysocket.sock

    cert :
        PEM Formatted SSL Zertifikate.

        Examples:
            ~/.config/lxc/client.crt

    key :
        PEM Formatted SSL Key.

        Examples:
            ~/.config/lxc/client.key

    verify_cert : True
        Wherever to verify the cert, this is by default True
        but in the most cases you want to set it off as LXD
        normaly uses self-signed certificates.
    """
    ret = {
        "name": name,
        "remote_addr": remote_addr,
        "cert": cert,
        "key": key,
        "verify_cert": verify_cert,
        "changes": {},
    }
    image = None
    try:
        image = __salt__["lxd.image_get_by_alias"](
            name, remote_addr, cert, key, verify_cert, _raw=True
        )
    except CommandExecutionError as e:
        return _error(ret, six.text_type(e))
    except SaltInvocationError as e:
        try:
            image = __salt__["lxd.image_get"](
                name, remote_addr, cert, key, verify_cert, _raw=True
            )
        except CommandExecutionError as e:
            return _error(ret, six.text_type(e))
        except SaltInvocationError as e:
            return _success(ret, 'Image "{0}" not found.'.format(name))

    if __opts__["test"]:
        ret["changes"] = {"removed": 'Image "{0}" would get deleted.'.format(name)}
        return _success(ret, ret["changes"]["removed"])

    __salt__["lxd.image_delete"](image)

    ret["changes"] = {"removed": 'Image "{0}" has been deleted.'.format(name)}
    return _success(ret, ret["changes"]["removed"])


def _success(ret, success_msg):
    ret["result"] = True
    ret["comment"] = success_msg
    if "changes" not in ret:
        ret["changes"] = {}
    return ret


def _unchanged(ret, msg):
    ret["result"] = None
    ret["comment"] = msg
    if "changes" not in ret:
        ret["changes"] = {}
    return ret


def _error(ret, err_msg):
    ret["result"] = False
    ret["comment"] = err_msg
    if "changes" not in ret:
        ret["changes"] = {}
    return ret<|MERGE_RESOLUTION|>--- conflicted
+++ resolved
@@ -45,26 +45,10 @@
 def __virtual__():
     """
     Only load if the lxd module is available in __salt__
-<<<<<<< HEAD
-    '''
-    if 'lxd.version' in __salt__:
+    """
+    if "lxd.version" in __salt__:
         return __virtualname__
-    return (False, 'lxd module could not be loaded')
-
-
-def present(name,
-            source,
-            aliases=None,
-            public=None,
-            auto_update=None,
-            remote_addr=None,
-            cert=None,
-            key=None,
-            verify_cert=True):
-    '''
-=======
-    """
-    return __virtualname__ if "lxd.version" in __salt__ else False
+    return (False, "lxd module could not be loaded")
 
 
 def present(
@@ -79,7 +63,6 @@
     verify_cert=True,
 ):
     """
->>>>>>> a670b4ae
     Ensure an image exists, copy it else from source
 
     name :
