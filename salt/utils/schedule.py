--- conflicted
+++ resolved
@@ -75,7 +75,6 @@
     '''
     instance = None
 
-<<<<<<< HEAD
     def __new__(cls, opts, functions,
                 returners=None,
                 intervals=None,
@@ -83,9 +82,6 @@
                 proxy=None,
                 standalone=False,
                 new_instance=False):
-=======
-    def __new__(cls, opts, functions, returners=None, intervals=None, cleanup=None, proxy=None, utils=None, standalone=False):
->>>>>>> a064a3e6
         '''
         Only create one instance of Schedule
         '''
@@ -94,22 +90,16 @@
             # we need to make a local variable for this, as we are going to store
             # it in a WeakValueDictionary-- which will remove the item if no one
             # references it-- this forces a reference while we return to the caller
-<<<<<<< HEAD
             instance = object.__new__(cls)
             instance.__singleton_init__(opts, functions, returners, intervals, cleanup, proxy, standalone)
             if new_instance is True:
                 return instance
             cls.instance = instance
-=======
-            cls.instance = object.__new__(cls)
-            cls.instance.__singleton_init__(opts, functions, returners, intervals, cleanup, proxy, utils, standalone)
->>>>>>> a064a3e6
         else:
             log.debug('Re-using Schedule')
         return cls.instance
 
     # has to remain empty for singletons, since __init__ will *always* be called
-<<<<<<< HEAD
     def __init__(self, opts, functions,
                  returners=None,
                  intervals=None,
@@ -117,9 +107,6 @@
                  proxy=None,
                  standalone=False,
                  new_instance=False):
-=======
-    def __init__(self, opts, functions, returners=None, intervals=None, cleanup=None, proxy=None, utils=None, standalone=False):
->>>>>>> a064a3e6
         pass
 
     # an init for the singleton instance to call
@@ -1544,39 +1531,6 @@
                 miss_msg = ' (runtime missed ' \
                            'by {0} seconds)'.format(abs(seconds))
 
-<<<<<<< HEAD
-=======
-            log.info('Running scheduled job: %s%s', job, miss_msg)
-
-            if 'jid_include' not in data or data['jid_include']:
-                data['jid_include'] = True
-                log.debug('schedule: This job was scheduled with jid_include, '
-                          'adding to cache (jid_include defaults to True)')
-                if 'maxrunning' in data:
-                    log.debug(
-                        'schedule: This job was scheduled with a max number '
-                        'of %s', data['maxrunning']
-                    )
-                else:
-                    log.info(
-                        'schedule: maxrunning parameter was not specified '
-                        'for job %s, defaulting to 1.', job
-                    )
-                    data['maxrunning'] = 1
-
-            multiprocessing_enabled = self.opts.get('multiprocessing', True)
-
-            if salt.utils.platform.is_windows():
-                # Temporarily stash our function references.
-                # You can't pickle function references, and pickling is
-                # required when spawning new processes on Windows.
-                functions = self.functions
-                self.functions = {}
-                returners = self.returners
-                self.returners = {}
-                utils = self.utils
-                self.utils = {}
->>>>>>> a064a3e6
             try:
                 # Job is disabled, continue
                 if 'enabled' in data and not data['enabled']:
