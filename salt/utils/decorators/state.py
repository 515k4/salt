--- conflicted
+++ resolved
@@ -7,14 +7,11 @@
 
 # Import Python libs
 from __future__ import absolute_import, unicode_literals
-<<<<<<< HEAD
 import traceback
-=======
 import logging
 
 # Import salt libs
 import salt.utils.stringutils
->>>>>>> a2c01648
 from salt.exceptions import SaltException
 
 log = logging.getLogger(__name__)
@@ -35,23 +32,15 @@
             for pls in self.policies:
                 try:
                     result = pls(result)
-<<<<<<< HEAD
-                except Exception as ex:
+                except Exception as exc:
                     trb = traceback.format_exc()
-=======
-                except Exception as exc:
-                    log.debug('An exception occurred in this state: %s', exc,
+                    log.debug('An exception occurred in this state: %s', trb,
                               exc_info_on_loglevel=logging.DEBUG)
->>>>>>> a2c01648
                     result = {
                         'result': False,
                         'name': 'later',
                         'changes': {},
-<<<<<<< HEAD
                         'comment': 'An exception occurred in this state: {0}'.format(trb)
-=======
-                        'comment': 'An exception occurred in this state: {0}'.format(exc)
->>>>>>> a2c01648
                     }
             return result
         return _func
