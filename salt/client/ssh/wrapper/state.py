# -*- coding: utf-8 -*-
'''
Create ssh executor system
'''
from __future__ import absolute_import, print_function
# Import python libs
import os
import time
import logging

# Import salt libs
from salt.exceptions import SaltInvocationError
import salt.client.ssh.shell
import salt.client.ssh.state
import salt.utils.args
import salt.utils.data
import salt.utils.files
import salt.utils.hashutils
import salt.utils.jid
import salt.utils.json
import salt.utils.platform
import salt.utils.state
import salt.utils.thin
import salt.roster
import salt.state
import salt.loader
import salt.minion
import salt.log

# Import 3rd-party libs
from salt.ext import six

__func_alias__ = {
    'apply_': 'apply'
}
log = logging.getLogger(__name__)


def _set_retcode(ret, highstate=None):
    '''
    Set the return code based on the data back from the state system
    '''

    # Set default retcode to 0
    __context__['retcode'] = 0

    if isinstance(ret, list):
        __context__['retcode'] = 1
        return
    if not salt.utils.state.check_result(ret, highstate=highstate):

        __context__['retcode'] = 2


def _check_pillar(kwargs, pillar=None):
    '''
    Check the pillar for errors, refuse to run the state if there are errors
    in the pillar and return the pillar errors
    '''
    if kwargs.get('force'):
        return True
    pillar_dict = pillar if pillar is not None else __pillar__
    if '_errors' in pillar_dict:
        return False
    return True


def _wait(jid):
    '''
    Wait for all previously started state jobs to finish running
    '''
    if jid is None:
        jid = salt.utils.jid.gen_jid(__opts__)
    states = _prior_running_states(jid)
    while states:
        time.sleep(1)
        states = _prior_running_states(jid)


def _merge_extra_filerefs(*args):
    '''
    Takes a list of filerefs and returns a merged list
    '''
    ret = []
    for arg in args:
        if isinstance(arg, six.string_types):
            if arg:
                ret.extend(arg.split(','))
        elif isinstance(arg, list):
            if arg:
                ret.extend(arg)
    return ','.join(ret)


def _cleanup_slsmod_low_data(low_data):
    '''
    Set "slsmod" keys to None to make
    low_data JSON serializable
    '''
    for i in low_data:
        if 'slsmod' in i:
            i['slsmod'] = None


def _cleanup_slsmod_high_data(high_data):
    '''
    Set "slsmod" keys to None to make
    high_data JSON serializable
    '''
    for i in six.itervalues(high_data):
        if 'stateconf' in i:
            stateconf_data = i['stateconf'][1]
            if 'slsmod' in stateconf_data:
                stateconf_data['slsmod'] = None


def sls(mods, saltenv='base', test=None, exclude=None, **kwargs):
    '''
    Create the seed file for a state.sls run
    '''
    st_kwargs = __salt__.kwargs
    __opts__['grains'] = __grains__
    __pillar__.update(kwargs.get('pillar', {}))
    opts = salt.utils.state.get_sls_opts(__opts__, **kwargs)
    st_ = salt.client.ssh.state.SSHHighState(
            opts,
            __pillar__,
            __salt__,
            __context__['fileclient'])
<<<<<<< HEAD
    if isinstance(mods, six.string_types):
=======
    st_.push_active()
    if isinstance(mods, str):
>>>>>>> ff9880c4
        mods = mods.split(',')
    high_data, errors = st_.render_highstate({saltenv: mods})
    if exclude:
        if isinstance(exclude, six.string_types):
            exclude = exclude.split(',')
        if '__exclude__' in high_data:
            high_data['__exclude__'].extend(exclude)
        else:
            high_data['__exclude__'] = exclude
    high_data, ext_errors = st_.state.reconcile_extend(high_data)
    errors += ext_errors
    errors += st_.state.verify_high(high_data)
    if errors:
        return errors
    high_data, req_in_errors = st_.state.requisite_in(high_data)
    errors += req_in_errors
    high_data = st_.state.apply_exclude(high_data)
    # Verify that the high data is structurally sound
    if errors:
        return errors
    # Compile and verify the raw chunks
    chunks = st_.state.compile_high_data(high_data)
    file_refs = salt.client.ssh.state.lowstate_file_refs(
            chunks,
            _merge_extra_filerefs(
                kwargs.get('extra_filerefs', ''),
                opts.get('extra_filerefs', '')
                )
            )

    roster = salt.roster.Roster(opts, opts.get('roster', 'flat'))
    roster_grains = roster.opts['grains']

    # Create the tar containing the state pkg and relevant files.
    _cleanup_slsmod_low_data(chunks)
    trans_tar = salt.client.ssh.state.prep_trans_tar(
            opts,
            __context__['fileclient'],
            chunks,
            file_refs,
            __pillar__,
            st_kwargs['id_'],
            roster_grains)
    trans_tar_sum = salt.utils.hashutils.get_hash(trans_tar, opts['hash_type'])
    cmd = 'state.pkg {0}/salt_state.tgz test={1} pkg_sum={2} hash_type={3}'.format(
            opts['thin_dir'],
            test,
            trans_tar_sum,
            opts['hash_type'])
    single = salt.client.ssh.Single(
            opts,
            cmd,
            fsclient=__context__['fileclient'],
            minion_opts=__salt__.minion_opts,
            **st_kwargs)
    single.shell.send(
            trans_tar,
            '{0}/salt_state.tgz'.format(opts['thin_dir']))
    stdout, stderr, _ = single.cmd_block()

    # Clean up our tar
    try:
        os.remove(trans_tar)
    except (OSError, IOError):
        pass

    # Read in the JSON data and return the data structure
    try:
        return salt.utils.json.loads(stdout, object_hook=salt.utils.data.decode_dict)
    except Exception as e:
        log.error("JSON Render failed for: %s\n%s", stdout, stderr)
        log.error(six.text_type(e))

    # If for some reason the json load fails, return the stdout
    return stdout


def running(concurrent=False):
    '''
    Return a list of strings that contain state return data if a state function
    is already running. This function is used to prevent multiple state calls
    from being run at the same time.

    CLI Example:

    .. code-block:: bash

        salt '*' state.running
    '''
    ret = []
    if concurrent:
        return ret
    active = __salt__['saltutil.is_running']('state.*')
    for data in active:
        err = (
            'The function "{0}" is running as PID {1} and was started at '
            '{2} with jid {3}'
        ).format(
            data['fun'],
            data['pid'],
            salt.utils.jid.jid_to_time(data['jid']),
            data['jid'],
        )
        ret.append(err)
    return ret


def _prior_running_states(jid):
    '''
    Return a list of dicts of prior calls to state functions.  This function is
    used to queue state calls so only one is run at a time.
    '''

    ret = []
    active = __salt__['saltutil.is_running']('state.*')
    for data in active:
        try:
            data_jid = int(data['jid'])
        except ValueError:
            continue
        if data_jid < int(jid):
            ret.append(data)
    return ret


def _check_queue(queue, kwargs):
    '''
    Utility function to queue the state run if requested
    and to check for conflicts in currently running states
    '''
    if queue:
        _wait(kwargs.get('__pub_jid'))
    else:
        conflict = running(concurrent=kwargs.get('concurrent', False))
        if conflict:
            __context__['retcode'] = 1
            return conflict


def _get_initial_pillar(opts):
    return __pillar__ if __opts__['__cli'] == 'salt-call' \
        and opts['pillarenv'] == __opts__['pillarenv'] \
        else None


def low(data, **kwargs):
    '''
    Execute a single low data call
    This function is mostly intended for testing the state system

    CLI Example:

    .. code-block:: bash

        salt '*' state.low '{"state": "pkg", "fun": "installed", "name": "vi"}'
    '''
    st_kwargs = __salt__.kwargs
    __opts__['grains'] = __grains__
    chunks = [data]
    st_ = salt.client.ssh.state.SSHHighState(
            __opts__,
            __pillar__,
            __salt__,
            __context__['fileclient'])
    for chunk in chunks:
        chunk['__id__'] = chunk['name'] if not chunk.get('__id__') else chunk['__id__']
    err = st_.state.verify_data(data)
    if err:
        return err
    file_refs = salt.client.ssh.state.lowstate_file_refs(
            chunks,
            _merge_extra_filerefs(
                kwargs.get('extra_filerefs', ''),
                __opts__.get('extra_filerefs', '')
                )
            )
    roster = salt.roster.Roster(__opts__, __opts__.get('roster', 'flat'))
    roster_grains = roster.opts['grains']

    # Create the tar containing the state pkg and relevant files.
    trans_tar = salt.client.ssh.state.prep_trans_tar(
            __opts__,
            __context__['fileclient'],
            chunks,
            file_refs,
            __pillar__,
            st_kwargs['id_'],
            roster_grains)
    trans_tar_sum = salt.utils.hashutils.get_hash(trans_tar, __opts__['hash_type'])
    cmd = 'state.pkg {0}/salt_state.tgz pkg_sum={1} hash_type={2}'.format(
            __opts__['thin_dir'],
            trans_tar_sum,
            __opts__['hash_type'])
    single = salt.client.ssh.Single(
            __opts__,
            cmd,
            fsclient=__context__['fileclient'],
            minion_opts=__salt__.minion_opts,
            **st_kwargs)
    single.shell.send(
            trans_tar,
            '{0}/salt_state.tgz'.format(__opts__['thin_dir']))
    stdout, stderr, _ = single.cmd_block()

    # Clean up our tar
    try:
        os.remove(trans_tar)
    except (OSError, IOError):
        pass

    # Read in the JSON data and return the data structure
    try:
        return salt.utils.json.loads(stdout, object_hook=salt.utils.data.decode_dict)
    except Exception as e:
        log.error("JSON Render failed for: %s\n%s", stdout, stderr)
        log.error(six.text_type(e))

    # If for some reason the json load fails, return the stdout
    return stdout


def _get_test_value(test=None, **kwargs):
    '''
    Determine the correct value for the test flag.
    '''
    ret = True
    if test is None:
        if salt.utils.args.test_mode(test=test, **kwargs):
            ret = True
        else:
            ret = __opts__.get('test', None)
    else:
        ret = test
    return ret


def high(data, **kwargs):
    '''
    Execute the compound calls stored in a single set of high data
    This function is mostly intended for testing the state system

    CLI Example:

    .. code-block:: bash

        salt '*' state.high '{"vim": {"pkg": ["installed"]}}'
    '''
    __pillar__.update(kwargs.get('pillar', {}))
    st_kwargs = __salt__.kwargs
    __opts__['grains'] = __grains__
    opts = salt.utils.state.get_sls_opts(__opts__, **kwargs)
    st_ = salt.client.ssh.state.SSHHighState(
            opts,
            __pillar__,
            __salt__,
            __context__['fileclient'])
    st_.push_active()
    chunks = st_.state.compile_high_data(data)
    file_refs = salt.client.ssh.state.lowstate_file_refs(
            chunks,
            _merge_extra_filerefs(
                kwargs.get('extra_filerefs', ''),
                opts.get('extra_filerefs', '')
                )
            )

    roster = salt.roster.Roster(opts, opts.get('roster', 'flat'))
    roster_grains = roster.opts['grains']

    # Create the tar containing the state pkg and relevant files.
    _cleanup_slsmod_low_data(chunks)
    trans_tar = salt.client.ssh.state.prep_trans_tar(
            opts,
            __context__['fileclient'],
            chunks,
            file_refs,
            __pillar__,
            st_kwargs['id_'],
            roster_grains)
    trans_tar_sum = salt.utils.hashutils.get_hash(trans_tar, opts['hash_type'])
    cmd = 'state.pkg {0}/salt_state.tgz pkg_sum={1} hash_type={2}'.format(
            opts['thin_dir'],
            trans_tar_sum,
            opts['hash_type'])
    single = salt.client.ssh.Single(
            opts,
            cmd,
            fsclient=__context__['fileclient'],
            minion_opts=__salt__.minion_opts,
            **st_kwargs)
    single.shell.send(
            trans_tar,
            '{0}/salt_state.tgz'.format(opts['thin_dir']))
    stdout, stderr, _ = single.cmd_block()

    # Clean up our tar
    try:
        os.remove(trans_tar)
    except (OSError, IOError):
        pass

    # Read in the JSON data and return the data structure
    try:
        return salt.utils.json.loads(stdout, object_hook=salt.utils.data.decode_dict)
    except Exception as e:
        log.error("JSON Render failed for: %s\n%s", stdout, stderr)
        log.error(six.text_type(e))

    # If for some reason the json load fails, return the stdout
    return stdout


def apply_(mods=None,
          **kwargs):
    '''
    .. versionadded:: 2015.5.3

    Apply states! This function will call highstate or state.sls based on the
    arguments passed in, state.apply is intended to be the main gateway for
    all state executions.

    CLI Example:

    .. code-block:: bash

        salt '*' state.apply
        salt '*' state.apply test
        salt '*' state.apply test,pkgs
    '''
    if mods:
        return sls(mods, **kwargs)
    return highstate(**kwargs)


def request(mods=None,
            **kwargs):
    '''
    .. versionadded:: 2017.7.3

    Request that the local admin execute a state run via
    `salt-call state.run_request`
    All arguments match state.apply

    CLI Example:

    .. code-block:: bash

        salt '*' state.request
        salt '*' state.request test
        salt '*' state.request test,pkgs
    '''
    kwargs['test'] = True
    ret = apply_(mods, **kwargs)
    notify_path = os.path.join(__opts__['cachedir'], 'req_state.p')
    serial = salt.payload.Serial(__opts__)
    req = check_request()
    req.update({kwargs.get('name', 'default'): {
            'test_run': ret,
            'mods': mods,
            'kwargs': kwargs
            }
        })
    cumask = os.umask(0o77)
    try:
        if salt.utils.platform.is_windows():
            # Make sure cache file isn't read-only
            __salt__['cmd.run']('attrib -R "{0}"'.format(notify_path))
        with salt.utils.files.fopen(notify_path, 'w+b') as fp_:
            serial.dump(req, fp_)
    except (IOError, OSError):
        msg = 'Unable to write state request file {0}. Check permission.'
        log.error(msg.format(notify_path))
    os.umask(cumask)
    return ret


def check_request(name=None):
    '''
    .. versionadded:: 2017.7.3

    Return the state request information, if any

    CLI Example:

    .. code-block:: bash

        salt '*' state.check_request
    '''
    notify_path = os.path.join(__opts__['cachedir'], 'req_state.p')
    serial = salt.payload.Serial(__opts__)
    if os.path.isfile(notify_path):
        with salt.utils.files.fopen(notify_path, 'rb') as fp_:
            # Not sure if this needs to be decoded since it is being returned,
            # and msgpack serialization will encode it to bytes anyway.
            req = serial.load(fp_)
        if name:
            return req[name]
        return req
    return {}


def clear_request(name=None):
    '''
    .. versionadded:: 2017.7.3

    Clear out the state execution request without executing it

    CLI Example:

    .. code-block:: bash

        salt '*' state.clear_request
    '''
    notify_path = os.path.join(__opts__['cachedir'], 'req_state.p')
    serial = salt.payload.Serial(__opts__)
    if not os.path.isfile(notify_path):
        return True
    if not name:
        try:
            os.remove(notify_path)
        except (IOError, OSError):
            pass
    else:
        req = check_request()
        if name in req:
            req.pop(name)
        else:
            return False
        cumask = os.umask(0o77)
        try:
            if salt.utils.platform.is_windows():
                # Make sure cache file isn't read-only
                __salt__['cmd.run']('attrib -R "{0}"'.format(notify_path))
            with salt.utils.files.fopen(notify_path, 'w+b') as fp_:
                serial.dump(req, fp_)
        except (IOError, OSError):
            msg = 'Unable to write state request file {0}. Check permission.'
            log.error(msg.format(notify_path))
        os.umask(cumask)
    return True


def run_request(name='default', **kwargs):
    '''
    .. versionadded:: 2017.7.3

    Execute the pending state request

    CLI Example:

    .. code-block:: bash

        salt '*' state.run_request
    '''
    req = check_request()
    if name not in req:
        return {}
    n_req = req[name]
    if 'mods' not in n_req or 'kwargs' not in n_req:
        return {}
    req[name]['kwargs'].update(kwargs)
    if 'test' in n_req['kwargs']:
        n_req['kwargs'].pop('test')
    if req:
        ret = apply_(n_req['mods'], **n_req['kwargs'])
        try:
            os.remove(os.path.join(__opts__['cachedir'], 'req_state.p'))
        except (IOError, OSError):
            pass
        return ret
    return {}


def highstate(test=None, **kwargs):
    '''
    Retrieve the state data from the salt master for this minion and execute it

    CLI Example:

    .. code-block:: bash

        salt '*' state.highstate

        salt '*' state.highstate exclude=sls_to_exclude
        salt '*' state.highstate exclude="[{'id': 'id_to_exclude'}, {'sls': 'sls_to_exclude'}]"
    '''
    __pillar__.update(kwargs.get('pillar', {}))
    st_kwargs = __salt__.kwargs
    __opts__['grains'] = __grains__
    opts = salt.utils.state.get_sls_opts(__opts__, **kwargs)
    st_ = salt.client.ssh.state.SSHHighState(
            opts,
            __pillar__,
            __salt__,
            __context__['fileclient'])
    st_.push_active()
    chunks = st_.compile_low_chunks()
    file_refs = salt.client.ssh.state.lowstate_file_refs(
            chunks,
            _merge_extra_filerefs(
                kwargs.get('extra_filerefs', ''),
                opts.get('extra_filerefs', '')
                )
            )
    # Check for errors
    for chunk in chunks:
        if not isinstance(chunk, dict):
            __context__['retcode'] = 1
            return chunks

    roster = salt.roster.Roster(opts, opts.get('roster', 'flat'))
    roster_grains = roster.opts['grains']

    # Create the tar containing the state pkg and relevant files.
    _cleanup_slsmod_low_data(chunks)
    trans_tar = salt.client.ssh.state.prep_trans_tar(
            opts,
            __context__['fileclient'],
            chunks,
            file_refs,
            __pillar__,
            st_kwargs['id_'],
            roster_grains)
    trans_tar_sum = salt.utils.hashutils.get_hash(trans_tar, opts['hash_type'])
    cmd = 'state.pkg {0}/salt_state.tgz test={1} pkg_sum={2} hash_type={3}'.format(
            opts['thin_dir'],
            test,
            trans_tar_sum,
            opts['hash_type'])
    single = salt.client.ssh.Single(
            opts,
            cmd,
            fsclient=__context__['fileclient'],
            minion_opts=__salt__.minion_opts,
            **st_kwargs)
    single.shell.send(
            trans_tar,
            '{0}/salt_state.tgz'.format(opts['thin_dir']))
    stdout, stderr, _ = single.cmd_block()

    # Clean up our tar
    try:
        os.remove(trans_tar)
    except (OSError, IOError):
        pass

    # Read in the JSON data and return the data structure
    try:
        return salt.utils.json.loads(stdout, object_hook=salt.utils.data.decode_dict)
    except Exception as e:
        log.error("JSON Render failed for: %s\n%s", stdout, stderr)
        log.error(six.text_type(e))

    # If for some reason the json load fails, return the stdout
    return stdout


def top(topfn, test=None, **kwargs):
    '''
    Execute a specific top file instead of the default

    CLI Example:

    .. code-block:: bash

        salt '*' state.top reverse_top.sls
        salt '*' state.top reverse_top.sls exclude=sls_to_exclude
        salt '*' state.top reverse_top.sls exclude="[{'id': 'id_to_exclude'}, {'sls': 'sls_to_exclude'}]"
    '''
    __pillar__.update(kwargs.get('pillar', {}))
    st_kwargs = __salt__.kwargs
    __opts__['grains'] = __grains__
    opts = salt.utils.state.get_sls_opts(__opts__, **kwargs)
    if salt.utils.args.test_mode(test=test, **kwargs):
        opts['test'] = True
    else:
        opts['test'] = __opts__.get('test', None)
    st_ = salt.client.ssh.state.SSHHighState(
            opts,
            __pillar__,
            __salt__,
            __context__['fileclient'])
    st_.opts['state_top'] = os.path.join('salt://', topfn)
    st_.push_active()
    chunks = st_.compile_low_chunks()
    file_refs = salt.client.ssh.state.lowstate_file_refs(
            chunks,
            _merge_extra_filerefs(
                kwargs.get('extra_filerefs', ''),
                opts.get('extra_filerefs', '')
                )
            )

    roster = salt.roster.Roster(opts, opts.get('roster', 'flat'))
    roster_grains = roster.opts['grains']

    # Create the tar containing the state pkg and relevant files.
    _cleanup_slsmod_low_data(chunks)
    trans_tar = salt.client.ssh.state.prep_trans_tar(
            opts,
            __context__['fileclient'],
            chunks,
            file_refs,
            __pillar__,
            st_kwargs['id_'],
            roster_grains)
    trans_tar_sum = salt.utils.hashutils.get_hash(trans_tar, opts['hash_type'])
    cmd = 'state.pkg {0}/salt_state.tgz test={1} pkg_sum={2} hash_type={3}'.format(
            opts['thin_dir'],
            test,
            trans_tar_sum,
            opts['hash_type'])
    single = salt.client.ssh.Single(
            opts,
            cmd,
            fsclient=__context__['fileclient'],
            minion_opts=__salt__.minion_opts,
            **st_kwargs)
    single.shell.send(
            trans_tar,
            '{0}/salt_state.tgz'.format(opts['thin_dir']))
    stdout, stderr, _ = single.cmd_block()

    # Clean up our tar
    try:
        os.remove(trans_tar)
    except (OSError, IOError):
        pass

    # Read in the JSON data and return the data structure
    try:
        return salt.utils.json.loads(stdout, object_hook=salt.utils.data.decode_dict)
    except Exception as e:
        log.error("JSON Render failed for: %s\n%s", stdout, stderr)
        log.error(six.text_type(e))

    # If for some reason the json load fails, return the stdout
    return stdout


def show_highstate(**kwargs):
    '''
    Retrieve the highstate data from the salt master and display it

    CLI Example:

    .. code-block:: bash

        salt '*' state.show_highstate
    '''
    __opts__['grains'] = __grains__
    opts = salt.utils.state.get_sls_opts(__opts__, **kwargs)
    st_ = salt.client.ssh.state.SSHHighState(
            opts,
            __pillar__,
            __salt__,
            __context__['fileclient'])
    st_.push_active()
    chunks = st_.compile_highstate()
    _cleanup_slsmod_high_data(chunks)
    return chunks


def show_lowstate(**kwargs):
    '''
    List out the low data that will be applied to this minion

    CLI Example:

    .. code-block:: bash

        salt '*' state.show_lowstate
    '''
    __opts__['grains'] = __grains__
    opts = salt.utils.state.get_sls_opts(__opts__, **kwargs)
    st_ = salt.client.ssh.state.SSHHighState(
            opts,
            __pillar__,
            __salt__,
            __context__['fileclient'])
    st_.push_active()
    chunks = st_.compile_low_chunks()
    _cleanup_slsmod_low_data(chunks)
    return chunks


def sls_id(id_, mods, test=None, queue=False, **kwargs):
    '''
    Call a single ID from the named module(s) and handle all requisites

    The state ID comes *before* the module ID(s) on the command line.

    id
        ID to call

    mods
        Comma-delimited list of modules to search for given id and its requisites

    .. versionadded:: 2017.7.3

    saltenv : base
        Specify a salt fileserver environment to be used when applying states

    pillarenv
        Specify a Pillar environment to be used when applying states. This
        can also be set in the minion config file using the
        :conf_minion:`pillarenv` option. When neither the
        :conf_minion:`pillarenv` minion config option nor this CLI argument is
        used, all Pillar environments will be merged together.

    CLI Example:

    .. code-block:: bash

        salt '*' state.sls_id my_state my_module

        salt '*' state.sls_id my_state my_module,a_common_module
    '''
    conflict = _check_queue(queue, kwargs)
    if conflict is not None:
        return conflict
    orig_test = __opts__.get('test', None)
    opts = salt.utils.state.get_sls_opts(__opts__, **kwargs)
    opts['test'] = _get_test_value(test, **kwargs)

    # Since this is running a specific ID within a specific SLS file, fall back
    # to the 'base' saltenv if none is configured and none was passed.
    if opts['saltenv'] is None:
        opts['saltenv'] = 'base'

    try:
        st_ = salt.state.HighState(opts,
                                   proxy=__proxy__,
                                   initial_pillar=_get_initial_pillar(opts))
    except NameError:
        st_ = salt.state.HighState(opts,
                                   initial_pillar=_get_initial_pillar(opts))

    if not _check_pillar(kwargs, st_.opts['pillar']):
        __context__['retcode'] = 5
        err = ['Pillar failed to render with the following messages:']
        err += __pillar__['_errors']
        return err

    if isinstance(mods, six.string_types):
        split_mods = mods.split(',')
    st_.push_active()
    try:
        high_, errors = st_.render_highstate({opts['saltenv']: split_mods})
    finally:
        st_.pop_active()
    errors += st_.state.verify_high(high_)
    # Apply requisites to high data
    high_, req_in_errors = st_.state.requisite_in(high_)
    if req_in_errors:
        # This if statement should not be necessary if there were no errors,
        # but it is required to get the unit tests to pass.
        errors.extend(req_in_errors)
    if errors:
        __context__['retcode'] = 1
        return errors
    chunks = st_.state.compile_high_data(high_)
    ret = {}
    for chunk in chunks:
        if chunk.get('__id__', '') == id_:
            ret.update(st_.state.call_chunk(chunk, {}, chunks))

    _set_retcode(ret, highstate=highstate)
    if not ret:
        raise SaltInvocationError(
            'No matches for ID \'{0}\' found in SLS \'{1}\' within saltenv '
            '\'{2}\''.format(id_, mods, opts['saltenv'])
        )
    return ret


def show_sls(mods, saltenv='base', test=None, **kwargs):
    '''
    Display the state data from a specific sls or list of sls files on the
    master

    CLI Example:

    .. code-block:: bash

        salt '*' state.show_sls core,edit.vim dev
    '''
    __pillar__.update(kwargs.get('pillar', {}))
    __opts__['grains'] = __grains__
    opts = salt.utils.state.get_sls_opts(__opts__, **kwargs)
    if salt.utils.args.test_mode(test=test, **kwargs):
        opts['test'] = True
    else:
        opts['test'] = __opts__.get('test', None)
    st_ = salt.client.ssh.state.SSHHighState(
            opts,
            __pillar__,
            __salt__,
            __context__['fileclient'])
<<<<<<< HEAD
    if isinstance(mods, six.string_types):
=======
    st_.push_active()
    if isinstance(mods, string_types):
>>>>>>> ff9880c4
        mods = mods.split(',')
    high_data, errors = st_.render_highstate({saltenv: mods})
    high_data, ext_errors = st_.state.reconcile_extend(high_data)
    errors += ext_errors
    errors += st_.state.verify_high(high_data)
    if errors:
        return errors
    high_data, req_in_errors = st_.state.requisite_in(high_data)
    errors += req_in_errors
    high_data = st_.state.apply_exclude(high_data)
    # Verify that the high data is structurally sound
    if errors:
        return errors
    _cleanup_slsmod_high_data(high_data)
    return high_data


def show_low_sls(mods, saltenv='base', test=None, **kwargs):
    '''
    Display the low state data from a specific sls or list of sls files on the
    master.

    .. versionadded:: 2016.3.2

    CLI Example:

    .. code-block:: bash

        salt '*' state.show_sls core,edit.vim dev
    '''
    __pillar__.update(kwargs.get('pillar', {}))
    __opts__['grains'] = __grains__

    opts = salt.utils.state.get_sls_opts(__opts__, **kwargs)
    if salt.utils.args.test_mode(test=test, **kwargs):
        opts['test'] = True
    else:
        opts['test'] = __opts__.get('test', None)
    st_ = salt.client.ssh.state.SSHHighState(
            opts,
            __pillar__,
            __salt__,
            __context__['fileclient'])
<<<<<<< HEAD
    if isinstance(mods, six.string_types):
=======
    st_.push_active()
    if isinstance(mods, string_types):
>>>>>>> ff9880c4
        mods = mods.split(',')
    high_data, errors = st_.render_highstate({saltenv: mods})
    high_data, ext_errors = st_.state.reconcile_extend(high_data)
    errors += ext_errors
    errors += st_.state.verify_high(high_data)
    if errors:
        return errors
    high_data, req_in_errors = st_.state.requisite_in(high_data)
    errors += req_in_errors
    high_data = st_.state.apply_exclude(high_data)
    # Verify that the high data is structurally sound
    if errors:
        return errors
    ret = st_.state.compile_high_data(high_data)
    _cleanup_slsmod_low_data(ret)
    return ret


def show_top(**kwargs):
    '''
    Return the top data that the minion will use for a highstate

    CLI Example:

    .. code-block:: bash

        salt '*' state.show_top
    '''
    __opts__['grains'] = __grains__
    opts = salt.utils.state.get_sls_opts(__opts__, **kwargs)
    st_ = salt.client.ssh.state.SSHHighState(
            opts,
            __pillar__,
            __salt__,
            __context__['fileclient'])
    top_data = st_.get_top()
    errors = []
    errors += st_.verify_tops(top_data)
    if errors:
        return errors
    matches = st_.top_matches(top_data)
    return matches


def single(fun, name, test=None, **kwargs):
    '''
    .. versionadded:: 2015.5.0

    Execute a single state function with the named kwargs, returns False if
    insufficient data is sent to the command

    By default, the values of the kwargs will be parsed as YAML. So, you can
    specify lists values, or lists of single entry key-value maps, as you
    would in a YAML salt file. Alternatively, JSON format of keyword values
    is also supported.

    CLI Example:

    .. code-block:: bash

        salt '*' state.single pkg.installed name=vim

    '''
    st_kwargs = __salt__.kwargs
    __opts__['grains'] = __grains__

    # state.fun -> [state, fun]
    comps = fun.split('.')
    if len(comps) < 2:
        __context__['retcode'] = 1
        return 'Invalid function passed'

    # Create the low chunk, using kwargs as a base
    kwargs.update({'state': comps[0],
                   'fun': comps[1],
                   '__id__': name,
                   'name': name})

    opts = salt.utils.state.get_sls_opts(__opts__, **kwargs)

    # Set test mode
    if salt.utils.args.test_mode(test=test, **kwargs):
        opts['test'] = True
    else:
        opts['test'] = __opts__.get('test', None)

    # Get the override pillar data
    __pillar__.update(kwargs.get('pillar', {}))

    # Create the State environment
    st_ = salt.client.ssh.state.SSHState(opts, __pillar__)

    # Verify the low chunk
    err = st_.verify_data(kwargs)
    if err:
        __context__['retcode'] = 1
        return err

    # Must be a list of low-chunks
    chunks = [kwargs]

    # Retrieve file refs for the state run, so we can copy relevant files down
    # to the minion before executing the state
    file_refs = salt.client.ssh.state.lowstate_file_refs(
            chunks,
            _merge_extra_filerefs(
                kwargs.get('extra_filerefs', ''),
                opts.get('extra_filerefs', '')
                )
            )

    roster = salt.roster.Roster(opts, opts.get('roster', 'flat'))
    roster_grains = roster.opts['grains']

    # Create the tar containing the state pkg and relevant files.
    trans_tar = salt.client.ssh.state.prep_trans_tar(
            opts,
            __context__['fileclient'],
            chunks,
            file_refs,
            __pillar__,
            st_kwargs['id_'],
            roster_grains)

    # Create a hash so we can verify the tar on the target system
    trans_tar_sum = salt.utils.hashutils.get_hash(trans_tar, opts['hash_type'])

    # We use state.pkg to execute the "state package"
    cmd = 'state.pkg {0}/salt_state.tgz test={1} pkg_sum={2} hash_type={3}'.format(
            opts['thin_dir'],
            test,
            trans_tar_sum,
            opts['hash_type'])

    # Create a salt-ssh Single object to actually do the ssh work
    single = salt.client.ssh.Single(
            opts,
            cmd,
            fsclient=__context__['fileclient'],
            minion_opts=__salt__.minion_opts,
            **st_kwargs)

    # Copy the tar down
    single.shell.send(
            trans_tar,
            '{0}/salt_state.tgz'.format(opts['thin_dir']))

    # Run the state.pkg command on the target
    stdout, stderr, _ = single.cmd_block()

    # Clean up our tar
    try:
        os.remove(trans_tar)
    except (OSError, IOError):
        pass

    # Read in the JSON data and return the data structure
    try:
        return salt.utils.json.loads(stdout, object_hook=salt.utils.data.decode_dict)
    except Exception as e:
        log.error("JSON Render failed for: %s\n%s", stdout, stderr)
        log.error(six.text_type(e))

    # If for some reason the json load fails, return the stdout
    return stdout<|MERGE_RESOLUTION|>--- conflicted
+++ resolved
@@ -127,12 +127,8 @@
             __pillar__,
             __salt__,
             __context__['fileclient'])
-<<<<<<< HEAD
+    st_.push_active()
     if isinstance(mods, six.string_types):
-=======
-    st_.push_active()
-    if isinstance(mods, str):
->>>>>>> ff9880c4
         mods = mods.split(',')
     high_data, errors = st_.render_highstate({saltenv: mods})
     if exclude:
@@ -932,12 +928,8 @@
             __pillar__,
             __salt__,
             __context__['fileclient'])
-<<<<<<< HEAD
+    st_.push_active()
     if isinstance(mods, six.string_types):
-=======
-    st_.push_active()
-    if isinstance(mods, string_types):
->>>>>>> ff9880c4
         mods = mods.split(',')
     high_data, errors = st_.render_highstate({saltenv: mods})
     high_data, ext_errors = st_.state.reconcile_extend(high_data)
@@ -981,12 +973,8 @@
             __pillar__,
             __salt__,
             __context__['fileclient'])
-<<<<<<< HEAD
+    st_.push_active()
     if isinstance(mods, six.string_types):
-=======
-    st_.push_active()
-    if isinstance(mods, string_types):
->>>>>>> ff9880c4
         mods = mods.split(',')
     high_data, errors = st_.render_highstate({saltenv: mods})
     high_data, ext_errors = st_.state.reconcile_extend(high_data)
