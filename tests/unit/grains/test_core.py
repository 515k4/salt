# -*- coding: utf-8 -*-
'''
    :codeauthor: :email:`Erik Johnson <erik@saltstack.com>`
'''

# Import Python libs
from __future__ import absolute_import, print_function, unicode_literals
import logging
import os

# Import Salt Testing Libs
try:
    import pytest
except ImportError as import_error:
    pytest = None

from tests.support.mixins import LoaderModuleMockMixin
from tests.support.unit import TestCase, skipIf
from tests.support.mock import (
    MagicMock,
    patch,
    mock_open,
    NO_MOCK,
    NO_MOCK_REASON
)

# Import Salt Libs
import salt.utils.files
import salt.utils.platform
import salt.grains.core as core

# Import 3rd-party libs
from salt.ext import six
if six.PY3:
    import ipaddress
else:
    import salt.ext.ipaddress as ipaddress

log = logging.getLogger(__name__)

# Globals
IPv4Address = ipaddress.IPv4Address
IPv6Address = ipaddress.IPv6Address
IP4_LOCAL = '127.0.0.1'
IP4_ADD1 = '10.0.0.1'
IP4_ADD2 = '10.0.0.2'
IP6_LOCAL = '::1'
IP6_ADD1 = '2001:4860:4860::8844'
IP6_ADD2 = '2001:4860:4860::8888'
IP6_ADD_SCOPE = 'fe80::6238:e0ff:fe06:3f6b%enp2s0'
OS_RELEASE_DIR = os.path.join(os.path.dirname(__file__), "os-releases")


@skipIf(NO_MOCK, NO_MOCK_REASON)
@skipIf(not pytest, False)
class CoreGrainsTestCase(TestCase, LoaderModuleMockMixin):
    '''
    Test cases for core grains
    '''
    def setup_loader_modules(self):
        return {core: {}}

    @patch("os.path.isfile")
    def test_parse_etc_os_release(self, path_isfile_mock):
        path_isfile_mock.side_effect = lambda x: x == "/usr/lib/os-release"
        with salt.utils.files.fopen(os.path.join(OS_RELEASE_DIR, "ubuntu-17.10")) as os_release_file:
            os_release_content = os_release_file.readlines()
        with patch("salt.utils.files.fopen", mock_open()) as os_release_file:
            os_release_file.return_value.__iter__.return_value = os_release_content
            os_release = core._parse_os_release(["/etc/os-release", "/usr/lib/os-release"])
        self.assertEqual(os_release, {
            "NAME": "Ubuntu",
            "VERSION": "17.10 (Artful Aardvark)",
            "ID": "ubuntu",
            "ID_LIKE": "debian",
            "PRETTY_NAME": "Ubuntu 17.10",
            "VERSION_ID": "17.10",
            "HOME_URL": "https://www.ubuntu.com/",
            "SUPPORT_URL": "https://help.ubuntu.com/",
            "BUG_REPORT_URL": "https://bugs.launchpad.net/ubuntu/",
            "PRIVACY_POLICY_URL": "https://www.ubuntu.com/legal/terms-and-policies/privacy-policy",
            "VERSION_CODENAME": "artful",
            "UBUNTU_CODENAME": "artful",
        })

    @patch("os.path.isfile")
    def test_missing_os_release(self, path_isfile_mock):
        path_isfile_mock.return_value = False
        os_release = core._parse_os_release(["/etc/os-release", "/usr/lib/os-release"])
        self.assertEqual(os_release, {})

    @skipIf(not salt.utils.platform.is_linux(), 'System is not Linux')
    def test_gnu_slash_linux_in_os_name(self):
        '''
        Test to return a list of all enabled services
        '''
        _path_exists_map = {
            '/proc/1/cmdline': False
        }
        _path_isfile_map = {}
        _cmd_run_map = {
            'dpkg --print-architecture': 'amd64'
        }

        path_exists_mock = MagicMock(side_effect=lambda x: _path_exists_map[x])
        path_isfile_mock = MagicMock(
            side_effect=lambda x: _path_isfile_map.get(x, False)
        )
        cmd_run_mock = MagicMock(
            side_effect=lambda x: _cmd_run_map[x]
        )
        empty_mock = MagicMock(return_value={})

        orig_import = __import__
        if six.PY2:
            built_in = '__builtin__'
        else:
            built_in = 'builtins'

        def _import_mock(name, *args):
            if name == 'lsb_release':
                raise ImportError('No module named lsb_release')
            return orig_import(name, *args)

        # Skip the first if statement
        with patch.object(salt.utils.platform, 'is_proxy',
                          MagicMock(return_value=False)):
            # Skip the selinux/systemd stuff (not pertinent)
            with patch.object(core, '_linux_bin_exists',
                              MagicMock(return_value=False)):
                # Skip the init grain compilation (not pertinent)
                with patch.object(os.path, 'exists', path_exists_mock):
                    # Ensure that lsb_release fails to import
                    with patch('{0}.__import__'.format(built_in),
                               side_effect=_import_mock):
                        # Skip all the /etc/*-release stuff (not pertinent)
                        with patch.object(os.path, 'isfile', path_isfile_mock):
                            # Mock linux_distribution to give us the OS name
                            # that we want.
                            distro_mock = MagicMock(
                                return_value=('Debian GNU/Linux', '8.3', '')
                            )
                            with patch.object(
                                    core,
                                    'linux_distribution',
                                    distro_mock):
                                # Make a bunch of functions return empty dicts,
                                # we don't care about these grains for the
                                # purposes of this test.
                                with patch.object(
                                        core,
                                        '_linux_cpudata',
                                        empty_mock):
                                    with patch.object(
                                            core,
                                            '_linux_gpu_data',
                                            empty_mock):
                                        with patch.object(
                                                core,
                                                '_memdata',
                                                empty_mock):
                                            with patch.object(
                                                    core,
                                                    '_hw_data',
                                                    empty_mock):
                                                with patch.object(
                                                        core,
                                                        '_virtual',
                                                        empty_mock):
                                                    with patch.object(
                                                            core,
                                                            '_ps',
                                                            empty_mock):
                                                        # Mock the osarch
                                                        with patch.dict(
                                                                core.__salt__,
                                                                {'cmd.run': cmd_run_mock}):
                                                            os_grains = core.os_data()

        self.assertEqual(os_grains.get('os_family'), 'Debian')

    @skipIf(not salt.utils.platform.is_linux(), 'System is not Linux')
    def test_suse_os_from_cpe_data(self):
        '''
        Test if 'os' grain is parsed from CPE_NAME of /etc/os-release
        '''
        _path_exists_map = {
            '/proc/1/cmdline': False
        }
        _os_release_map = {
            'NAME': 'SLES',
            'VERSION': '12-SP1',
            'VERSION_ID': '12.1',
            'PRETTY_NAME': 'SUSE Linux Enterprise Server 12 SP1',
            'ID': 'sles',
            'ANSI_COLOR': '0;32',
            'CPE_NAME': 'cpe:/o:suse:sles:12:sp1'
        }

        path_exists_mock = MagicMock(side_effect=lambda x: _path_exists_map[x])
        empty_mock = MagicMock(return_value={})
        osarch_mock = MagicMock(return_value="amd64")
        os_release_mock = MagicMock(return_value=_os_release_map)

        orig_import = __import__
        if six.PY2:
            built_in = '__builtin__'
        else:
            built_in = 'builtins'

        def _import_mock(name, *args):
            if name == 'lsb_release':
                raise ImportError('No module named lsb_release')
            return orig_import(name, *args)

        # Skip the first if statement
        with patch.object(salt.utils.platform, 'is_proxy',
                          MagicMock(return_value=False)):
            # Skip the selinux/systemd stuff (not pertinent)
            with patch.object(core, '_linux_bin_exists',
                              MagicMock(return_value=False)):
                # Skip the init grain compilation (not pertinent)
                with patch.object(os.path, 'exists', path_exists_mock):
                    # Ensure that lsb_release fails to import
                    with patch('{0}.__import__'.format(built_in),
                               side_effect=_import_mock):
                        # Skip all the /etc/*-release stuff (not pertinent)
                        with patch.object(os.path, 'isfile', MagicMock(return_value=False)):
                            with patch.object(core, '_parse_os_release', os_release_mock):
                                # Mock linux_distribution to give us the OS
                                # name that we want.
                                distro_mock = MagicMock(
                                    return_value=('SUSE Linux Enterprise Server ', '12', 'x86_64')
                                )
                                with patch.object(core, 'linux_distribution', distro_mock):
                                    with patch.object(core, '_linux_gpu_data', empty_mock):
                                        with patch.object(core, '_hw_data', empty_mock):
                                            with patch.object(core, '_linux_cpudata', empty_mock):
                                                with patch.object(core, '_virtual', empty_mock):
                                                    # Mock the osarch
                                                    with patch.dict(core.__salt__, {'cmd.run': osarch_mock}):
                                                        os_grains = core.os_data()

        self.assertEqual(os_grains.get('os_family'), 'Suse')
        self.assertEqual(os_grains.get('os'), 'SUSE')

    def _run_os_grains_tests(self, os_release_filename, os_release_map, expectation):
        path_isfile_mock = MagicMock(side_effect=lambda x: x in os_release_map.get('files', []))
        empty_mock = MagicMock(return_value={})
        osarch_mock = MagicMock(return_value="amd64")
        if os_release_filename:
            os_release_data = core._parse_os_release(
                [os.path.join(OS_RELEASE_DIR, os_release_filename)])
        else:
            os_release_data = os_release_map.get('os_release_file', {})
        os_release_mock = MagicMock(return_value=os_release_data)

        orig_import = __import__
        if six.PY2:
            built_in = '__builtin__'
        else:
            built_in = 'builtins'

        def _import_mock(name, *args):
            if name == 'lsb_release':
                raise ImportError('No module named lsb_release')
            return orig_import(name, *args)

        # Skip the first if statement
        with patch.object(salt.utils.platform, 'is_proxy',
                          MagicMock(return_value=False)):
            # Skip the selinux/systemd stuff (not pertinent)
            with patch.object(core, '_linux_bin_exists',
                              MagicMock(return_value=False)):
                # Skip the init grain compilation (not pertinent)
                with patch.object(os.path, 'exists', path_isfile_mock):
                    # Ensure that lsb_release fails to import
                    with patch('{0}.__import__'.format(built_in),
                               side_effect=_import_mock):
                        # Skip all the /etc/*-release stuff (not pertinent)
                        with patch.object(os.path, 'isfile', path_isfile_mock):
                            with patch.object(core, '_parse_os_release', os_release_mock):
                                # Mock linux_distribution to give us the OS
                                # name that we want.
                                distro_mock = MagicMock(
                                    return_value=os_release_map['linux_distribution']
                                )
                                with patch('salt.utils.files.fopen', mock_open()) as suse_release_file:
                                    suse_release_file.return_value.__iter__.return_value = \
                                        os_release_map.get('suse_release_file', '').splitlines()
                                    with patch.object(core, 'linux_distribution', distro_mock):
                                        with patch.object(core, '_linux_gpu_data', empty_mock):
                                            with patch.object(core, '_linux_cpudata', empty_mock):
                                                with patch.object(core, '_virtual', empty_mock):
                                                    # Mock the osarch
                                                    with patch.dict(core.__salt__, {'cmd.run': osarch_mock}):
                                                        os_grains = core.os_data()

        grains = {k: v for k, v in os_grains.items()
                  if k in set(["os", "os_family", "osfullname", "oscodename", "osfinger",
                               "osrelease", "osrelease_info", "osmajorrelease"])}
        self.assertEqual(grains, expectation)

    def _run_suse_os_grains_tests(self, os_release_map, expectation):
        os_release_map['linux_distribution'] = ('SUSE test', 'version', 'arch')
        expectation['os'] = 'SUSE'
        expectation['os_family'] = 'Suse'
        self._run_os_grains_tests(None, os_release_map, expectation)

    @skipIf(not salt.utils.platform.is_linux(), 'System is not Linux')
    def test_suse_os_grains_sles11sp3(self):
        '''
        Test if OS grains are parsed correctly in SLES 11 SP3
        '''
        _os_release_map = {
            'suse_release_file': '''SUSE Linux Enterprise Server 11 (x86_64)
VERSION = 11
PATCHLEVEL = 3
''',
            'files': ["/etc/SuSE-release"],
        }
        expectation = {
            'oscodename': 'SUSE Linux Enterprise Server 11 SP3',
            'osfullname': "SLES",
            'osrelease': '11.3',
            'osrelease_info': (11, 3),
            'osmajorrelease': 11,
            'osfinger': 'SLES-11',
        }
        self._run_suse_os_grains_tests(_os_release_map, expectation)

    @skipIf(not salt.utils.platform.is_linux(), 'System is not Linux')
    def test_suse_os_grains_sles11sp4(self):
        '''
        Test if OS grains are parsed correctly in SLES 11 SP4
        '''
        _os_release_map = {
            'os_release_file': {
                'NAME': 'SLES',
                'VERSION': '11.4',
                'VERSION_ID': '11.4',
                'PRETTY_NAME': 'SUSE Linux Enterprise Server 11 SP4',
                'ID': 'sles',
                'ANSI_COLOR': '0;32',
                'CPE_NAME': 'cpe:/o:suse:sles:11:4'
            },
        }
        expectation = {
            'oscodename': 'SUSE Linux Enterprise Server 11 SP4',
            'osfullname': "SLES",
            'osrelease': '11.4',
            'osrelease_info': (11, 4),
            'osmajorrelease': 11,
            'osfinger': 'SLES-11',
        }
        self._run_suse_os_grains_tests(_os_release_map, expectation)

    @skipIf(not salt.utils.platform.is_linux(), 'System is not Linux')
    def test_suse_os_grains_sles12(self):
        '''
        Test if OS grains are parsed correctly in SLES 12
        '''
        _os_release_map = {
            'os_release_file': {
                'NAME': 'SLES',
                'VERSION': '12',
                'VERSION_ID': '12',
                'PRETTY_NAME': 'SUSE Linux Enterprise Server 12',
                'ID': 'sles',
                'ANSI_COLOR': '0;32',
                'CPE_NAME': 'cpe:/o:suse:sles:12'
            },
        }
        expectation = {
            'oscodename': 'SUSE Linux Enterprise Server 12',
            'osfullname': "SLES",
            'osrelease': '12',
            'osrelease_info': (12,),
            'osmajorrelease': 12,
            'osfinger': 'SLES-12',
        }
        self._run_suse_os_grains_tests(_os_release_map, expectation)

    @skipIf(not salt.utils.platform.is_linux(), 'System is not Linux')
    def test_suse_os_grains_sles12sp1(self):
        '''
        Test if OS grains are parsed correctly in SLES 12 SP1
        '''
        _os_release_map = {
            'os_release_file': {
                'NAME': 'SLES',
                'VERSION': '12-SP1',
                'VERSION_ID': '12.1',
                'PRETTY_NAME': 'SUSE Linux Enterprise Server 12 SP1',
                'ID': 'sles',
                'ANSI_COLOR': '0;32',
                'CPE_NAME': 'cpe:/o:suse:sles:12:sp1'
            },
        }
        expectation = {
            'oscodename': 'SUSE Linux Enterprise Server 12 SP1',
            'osfullname': "SLES",
            'osrelease': '12.1',
            'osrelease_info': (12, 1),
            'osmajorrelease': 12,
            'osfinger': 'SLES-12',
        }
        self._run_suse_os_grains_tests(_os_release_map, expectation)

    @skipIf(not salt.utils.platform.is_linux(), 'System is not Linux')
    def test_suse_os_grains_opensuse_leap_42_1(self):
        '''
        Test if OS grains are parsed correctly in openSUSE Leap 42.1
        '''
        _os_release_map = {
            'os_release_file': {
                'NAME': 'openSUSE Leap',
                'VERSION': '42.1',
                'VERSION_ID': '42.1',
                'PRETTY_NAME': 'openSUSE Leap 42.1 (x86_64)',
                'ID': 'opensuse',
                'ANSI_COLOR': '0;32',
                'CPE_NAME': 'cpe:/o:opensuse:opensuse:42.1'
            },
        }
        expectation = {
            'oscodename': 'openSUSE Leap 42.1 (x86_64)',
            'osfullname': "Leap",
            'osrelease': '42.1',
            'osrelease_info': (42, 1),
            'osmajorrelease': 42,
            'osfinger': 'Leap-42',
        }
        self._run_suse_os_grains_tests(_os_release_map, expectation)

    @skipIf(not salt.utils.platform.is_linux(), 'System is not Linux')
    def test_suse_os_grains_tumbleweed(self):
        '''
        Test if OS grains are parsed correctly in openSUSE Tumbleweed
        '''
        _os_release_map = {
            'os_release_file': {
                'NAME': 'openSUSE',
                'VERSION': 'Tumbleweed',
                'VERSION_ID': '20160504',
                'PRETTY_NAME': 'openSUSE Tumbleweed (20160504) (x86_64)',
                'ID': 'opensuse',
                'ANSI_COLOR': '0;32',
                'CPE_NAME': 'cpe:/o:opensuse:opensuse:20160504'
            },
        }
        expectation = {
            'oscodename': 'openSUSE Tumbleweed (20160504) (x86_64)',
            'osfullname': "Tumbleweed",
            'osrelease': '20160504',
            'osrelease_info': (20160504,),
            'osmajorrelease': 20160504,
            'osfinger': 'Tumbleweed-20160504',
        }
        self._run_suse_os_grains_tests(_os_release_map, expectation)

    @skipIf(not salt.utils.platform.is_linux(), 'System is not Linux')
    def test_debian_7_os_grains(self):
        '''
        Test if OS grains are parsed correctly in Debian 7 "wheezy"
        '''
        _os_release_map = {
            'linux_distribution': ('debian', '7.11', ''),
        }
        expectation = {
            'os': 'Debian',
            'os_family': 'Debian',
            'oscodename': 'wheezy',
            'osfullname': 'Debian GNU/Linux',
            'osrelease': '7',
            'osrelease_info': (7,),
            'osmajorrelease': 7,
            'osfinger': 'Debian-7',
        }
        self._run_os_grains_tests("debian-7", _os_release_map, expectation)

    @skipIf(not salt.utils.platform.is_linux(), 'System is not Linux')
    def test_debian_8_os_grains(self):
        '''
        Test if OS grains are parsed correctly in Debian 8 "jessie"
        '''
        _os_release_map = {
            'linux_distribution': ('debian', '8.10', ''),
        }
        expectation = {
            'os': 'Debian',
            'os_family': 'Debian',
            'oscodename': 'jessie',
            'osfullname': 'Debian GNU/Linux',
            'osrelease': '8',
            'osrelease_info': (8,),
            'osmajorrelease': 8,
            'osfinger': 'Debian-8',
        }
        self._run_os_grains_tests("debian-8", _os_release_map, expectation)

    @skipIf(not salt.utils.platform.is_linux(), 'System is not Linux')
    def test_debian_9_os_grains(self):
        '''
        Test if OS grains are parsed correctly in Debian 9 "stretch"
        '''
        _os_release_map = {
            'linux_distribution': ('debian', '9.3', ''),
        }
        expectation = {
            'os': 'Debian',
            'os_family': 'Debian',
            'oscodename': 'stretch',
            'osfullname': 'Debian GNU/Linux',
            'osrelease': '9',
            'osrelease_info': (9,),
            'osmajorrelease': 9,
            'osfinger': 'Debian-9',
        }
        self._run_os_grains_tests("debian-9", _os_release_map, expectation)

    @skipIf(not salt.utils.platform.is_linux(), 'System is not Linux')
    def test_ubuntu_xenial_os_grains(self):
        '''
        Test if OS grains are parsed correctly in Ubuntu 16.04 "Xenial Xerus"
        '''
        _os_release_map = {
            'linux_distribution': ('Ubuntu', '16.04', 'xenial'),
        }
        expectation = {
            'os': 'Ubuntu',
            'os_family': 'Debian',
            'oscodename': 'xenial',
            'osfullname': 'Ubuntu',
            'osrelease': '16.04',
            'osrelease_info': (16, 4),
            'osmajorrelease': 16,
            'osfinger': 'Ubuntu-16.04',
        }
        self._run_os_grains_tests("ubuntu-16.04", _os_release_map, expectation)

    @skipIf(not salt.utils.platform.is_linux(), 'System is not Linux')
    def test_ubuntu_artful_os_grains(self):
        '''
        Test if OS grains are parsed correctly in Ubuntu 17.10 "Artful Aardvark"
        '''
        _os_release_map = {
            'linux_distribution': ('Ubuntu', '17.10', 'artful'),
        }
        expectation = {
            'os': 'Ubuntu',
            'os_family': 'Debian',
            'oscodename': 'artful',
            'osfullname': 'Ubuntu',
            'osrelease': '17.10',
            'osrelease_info': (17, 10),
            'osmajorrelease': 17,
            'osfinger': 'Ubuntu-17.10',
        }
        self._run_os_grains_tests("ubuntu-17.10", _os_release_map, expectation)

    @skipIf(not salt.utils.platform.is_linux(), 'System is not Linux')
    def test_linux_memdata(self):
        '''
        Test memdata on Linux systems
        '''
        _path_exists_map = {
            '/proc/1/cmdline': False,
            '/proc/meminfo': True
        }
        _path_isfile_map = {
            '/proc/meminfo': True
        }
        _cmd_run_map = {
            'dpkg --print-architecture': 'amd64',
            'rpm --eval %{_host_cpu}': 'x86_64'
        }

        path_exists_mock = MagicMock(side_effect=lambda x: _path_exists_map[x])
        path_isfile_mock = MagicMock(
            side_effect=lambda x: _path_isfile_map.get(x, False)
        )
        cmd_run_mock = MagicMock(
            side_effect=lambda x: _cmd_run_map[x]
        )
        empty_mock = MagicMock(return_value={})

        _proc_meminfo_file = '''MemTotal:       16277028 kB
SwapTotal:       4789244 kB'''

        orig_import = __import__
        if six.PY2:
            built_in = '__builtin__'
        else:
            built_in = 'builtins'

        def _import_mock(name, *args):
            if name == 'lsb_release':
                raise ImportError('No module named lsb_release')
            return orig_import(name, *args)

        # Skip the first if statement
        with patch.object(salt.utils.platform, 'is_proxy',
                          MagicMock(return_value=False)):
            # Skip the selinux/systemd stuff (not pertinent)
            with patch.object(core, '_linux_bin_exists',
                              MagicMock(return_value=False)):
                # Skip the init grain compilation (not pertinent)
                with patch.object(os.path, 'exists', path_exists_mock):
                    # Ensure that lsb_release fails to import
                    with patch('{0}.__import__'.format(built_in),
                               side_effect=_import_mock):
                        # Skip all the /etc/*-release stuff (not pertinent)
                        with patch.object(os.path, 'isfile', path_isfile_mock):
                            # Make a bunch of functions return empty dicts,
                            # we don't care about these grains for the
                            # purposes of this test.
                            with patch.object(
                                    core,
                                    '_linux_cpudata',
                                    empty_mock):
                                with patch.object(
                                        core,
                                        '_linux_gpu_data',
                                        empty_mock):
                                    with patch('salt.utils.files.fopen', mock_open()) as _proc_meminfo:
                                        _proc_meminfo.return_value.__iter__.return_value = _proc_meminfo_file.splitlines()
                                        with patch.object(
                                                core,
                                                '_hw_data',
                                                empty_mock):
                                            with patch.object(
                                                    core,
                                                    '_virtual',
                                                    empty_mock):
                                                with patch.object(
                                                        core,
                                                        '_ps',
                                                        empty_mock):
                                                    # Mock the osarch
                                                    with patch.dict(
                                                            core.__salt__,
                                                            {'cmd.run': cmd_run_mock}):
                                                        os_grains = core.os_data()

        self.assertEqual(os_grains.get('mem_total'), 15895)
        self.assertEqual(os_grains.get('swap_total'), 4676)

    @skipIf(salt.utils.platform.is_windows(), 'System is Windows')
    def test_bsd_memdata(self):
        '''
        Test to memdata on *BSD systems
        '''
        _path_exists_map = {}
        _path_isfile_map = {}
        _cmd_run_map = {
            'freebsd-version -u': '10.3-RELEASE',
            '/sbin/sysctl -n hw.physmem': '2121781248',
            '/sbin/sysctl -n vm.swap_total': '419430400'
        }

        path_exists_mock = MagicMock(side_effect=lambda x: _path_exists_map[x])
        path_isfile_mock = MagicMock(
            side_effect=lambda x: _path_isfile_map.get(x, False)
        )
        cmd_run_mock = MagicMock(
            side_effect=lambda x: _cmd_run_map[x]
        )
        empty_mock = MagicMock(return_value={})

        mock_freebsd_uname = ('FreeBSD',
                              'freebsd10.3-hostname-8148',
                              '10.3-RELEASE',
                              'FreeBSD 10.3-RELEASE #0 r297264: Fri Mar 25 02:10:02 UTC 2016     root@releng1.nyi.freebsd.org:/usr/obj/usr/src/sys/GENERIC',
                              'amd64',
                              'amd64')

        with patch('platform.uname',
                   MagicMock(return_value=mock_freebsd_uname)):
            with patch.object(salt.utils.platform, 'is_linux',
                              MagicMock(return_value=False)):
                with patch.object(salt.utils.platform, 'is_freebsd',
                                  MagicMock(return_value=True)):
                    # Skip the first if statement
                    with patch.object(salt.utils.platform, 'is_proxy',
                                      MagicMock(return_value=False)):
                        # Skip the init grain compilation (not pertinent)
                        with patch.object(os.path, 'exists', path_exists_mock):
                            with patch('salt.utils.path.which') as mock:
                                mock.return_value = '/sbin/sysctl'
                                # Make a bunch of functions return empty dicts,
                                # we don't care about these grains for the
                                # purposes of this test.
                                with patch.object(
                                        core,
                                        '_bsd_cpudata',
                                        empty_mock):
                                    with patch.object(
                                            core,
                                            '_hw_data',
                                            empty_mock):
                                        with patch.object(
                                                core,
                                                '_virtual',
                                                empty_mock):
                                            with patch.object(
                                                    core,
                                                    '_ps',
                                                    empty_mock):
                                                # Mock the osarch
                                                with patch.dict(
                                                        core.__salt__,
                                                        {'cmd.run': cmd_run_mock}):
                                                    os_grains = core.os_data()

        self.assertEqual(os_grains.get('mem_total'), 2023)
        self.assertEqual(os_grains.get('swap_total'), 400)

    @skipIf(salt.utils.platform.is_windows(), 'System is Windows')
    def test_docker_virtual(self):
        '''
        Test if OS grains are parsed correctly in Ubuntu Xenial Xerus
        '''
        with patch.object(os.path, 'isdir', MagicMock(return_value=False)):
            with patch.object(os.path,
                              'isfile',
                              MagicMock(side_effect=lambda x: True if x == '/proc/1/cgroup' else False)):
                for cgroup_substr in (':/system.slice/docker', ':/docker/',
                                       ':/docker-ce/'):
                    cgroup_data = \
                        '10:memory{0}a_long_sha256sum'.format(cgroup_substr)
                    log.debug(
                        'Testing Docker cgroup substring \'%s\'', cgroup_substr)
                    with patch('salt.utils.files.fopen', mock_open(read_data=cgroup_data)):
                        with patch.dict(core.__salt__, {'cmd.run_all': MagicMock()}):
                            self.assertEqual(
                                core._virtual({'kernel': 'Linux'}).get('virtual_subtype'),
                                'Docker'
                            )

    def _check_ipaddress(self, value, ip_v):
        '''
        check if ip address in a list is valid
        '''
        for val in value:
            assert isinstance(val, six.string_types)
            ip_method = 'is_ipv{0}'.format(ip_v)
            self.assertTrue(getattr(salt.utils.network, ip_method)(val))

    def _check_empty(self, key, value, empty):
        '''
        if empty is False and value does not exist assert error
        if empty is True and value exists assert error
        '''
        if not empty and not value:
            raise Exception("{0} is empty, expecting a value".format(key))
        elif empty and value:
            raise Exception("{0} is suppose to be empty. value: {1} \
                            exists".format(key, value))

    @skipIf(not salt.utils.platform.is_linux(), 'System is not Linux')
    def test_fqdn_return(self):
        '''
        test ip4 and ip6 return values
        '''
        net_ip4_mock = [IP4_LOCAL, IP4_ADD1, IP4_ADD2]
        net_ip6_mock = [IP6_LOCAL, IP6_ADD1, IP6_ADD2]

        self._run_fqdn_tests(net_ip4_mock, net_ip6_mock,
                             ip4_empty=False, ip6_empty=False)

    @skipIf(not salt.utils.platform.is_linux(), 'System is not Linux')
    def test_fqdn6_empty(self):
        '''
        test when ip6 is empty
        '''
        net_ip4_mock = [IP4_LOCAL, IP4_ADD1, IP4_ADD2]
        net_ip6_mock = []

        self._run_fqdn_tests(net_ip4_mock, net_ip6_mock,
                             ip4_empty=False)

    @skipIf(not salt.utils.platform.is_linux(), 'System is not Linux')
    def test_fqdn4_empty(self):
        '''
        test when ip4 is empty
        '''
        net_ip4_mock = []
        net_ip6_mock = [IP6_LOCAL, IP6_ADD1, IP6_ADD2]

        self._run_fqdn_tests(net_ip4_mock, net_ip6_mock,
                             ip6_empty=False)

    @skipIf(not salt.utils.platform.is_linux(), 'System is not Linux')
    def test_fqdn_all_empty(self):
        '''
        test when both ip4 and ip6 are empty
        '''
        net_ip4_mock = []
        net_ip6_mock = []

        self._run_fqdn_tests(net_ip4_mock, net_ip6_mock)

    def _run_fqdn_tests(self, net_ip4_mock, net_ip6_mock,
                        ip6_empty=True, ip4_empty=True):

        def _check_type(key, value, ip4_empty, ip6_empty):
            '''
            check type and other checks
            '''
            assert isinstance(value, list)

            if '4' in key:
                self._check_empty(key, value, ip4_empty)
                self._check_ipaddress(value, ip_v='4')
            elif '6' in key:
                self._check_empty(key, value, ip6_empty)
                self._check_ipaddress(value, ip_v='6')

        ip4_mock = [(2, 1, 6, '', (IP4_ADD1, 0)),
                    (2, 3, 0, '', (IP4_ADD2, 0))]
        ip6_mock = [(10, 1, 6, '', (IP6_ADD1, 0, 0, 0)),
                    (10, 3, 0, '', (IP6_ADD2, 0, 0, 0))]

        with patch.dict(core.__opts__, {'ipv6': False}):
            with patch.object(salt.utils.network, 'ip_addrs',
                             MagicMock(return_value=net_ip4_mock)):
                with patch.object(salt.utils.network, 'ip_addrs6',
                                 MagicMock(return_value=net_ip6_mock)):
                    with patch.object(core.socket, 'getaddrinfo', side_effect=[ip4_mock, ip6_mock]):
                        get_fqdn = core.ip_fqdn()
                        ret_keys = ['fqdn_ip4', 'fqdn_ip6', 'ipv4', 'ipv6']
                        for key in ret_keys:
                            value = get_fqdn[key]
                            _check_type(key, value, ip4_empty, ip6_empty)

    @skipIf(not salt.utils.platform.is_linux(), 'System is not Linux')
    @patch.object(salt.utils.platform, 'is_windows', MagicMock(return_value=False))
    @patch('salt.grains.core.__opts__', {'ipv6': False})
    def test_dns_return(self):
        '''
        test the return for a dns grain. test for issue:
        https://github.com/saltstack/salt/issues/41230
        '''
        resolv_mock = {'domain': '', 'sortlist': [], 'nameservers':
                   [ipaddress.IPv4Address(IP4_ADD1),
                    ipaddress.IPv6Address(IP6_ADD1),
                    IP6_ADD_SCOPE], 'ip4_nameservers':
                   [ipaddress.IPv4Address(IP4_ADD1)],
                   'search': ['test.saltstack.com'], 'ip6_nameservers':
                   [ipaddress.IPv6Address(IP6_ADD1),
                    IP6_ADD_SCOPE], 'options': []}
        ret = {'dns': {'domain': '', 'sortlist': [], 'nameservers':
                       [IP4_ADD1, IP6_ADD1,
                        IP6_ADD_SCOPE], 'ip4_nameservers':
                       [IP4_ADD1], 'search': ['test.saltstack.com'],
                       'ip6_nameservers': [IP6_ADD1, IP6_ADD_SCOPE],
                       'options': []}}
<<<<<<< HEAD
        with patch.object(salt.utils.dns, 'parse_resolv', MagicMock(return_value=resolv_mock)):
            assert core.dns() == ret
=======
        self._run_dns_test(resolv_mock, ret)

    def _run_dns_test(self, resolv_mock, ret):
        with patch.object(salt.utils, 'is_windows',
                          MagicMock(return_value=False)):
            with patch.dict(core.__opts__, {'ipv6': False}):
                with patch.object(salt.utils.dns, 'parse_resolv',
                                  MagicMock(return_value=resolv_mock)):
                    get_dns = core.dns()
                    self.assertEqual(get_dns, ret)

    def test_core_virtual(self):
        '''
        test virtual grain with cmd virt-what
        '''
        virt = 'kvm'
        with patch.object(salt.utils, 'is_windows',
                          MagicMock(return_value=False)):
            with patch.object(salt.utils, 'which',
                              MagicMock(return_value=True)):
                with patch.dict(core.__salt__, {'cmd.run_all':
                                                MagicMock(return_value={'pid': 78,
                                                                        'retcode': 0,
                                                                        'stderr': '',
                                                                        'stdout': virt})}):
                    osdata = {'kernel': 'test', }
                    ret = core._virtual(osdata)
                    self.assertEqual(ret['virtual'], virt)
>>>>>>> e5732368
<|MERGE_RESOLUTION|>--- conflicted
+++ resolved
@@ -856,20 +856,8 @@
                        [IP4_ADD1], 'search': ['test.saltstack.com'],
                        'ip6_nameservers': [IP6_ADD1, IP6_ADD_SCOPE],
                        'options': []}}
-<<<<<<< HEAD
         with patch.object(salt.utils.dns, 'parse_resolv', MagicMock(return_value=resolv_mock)):
             assert core.dns() == ret
-=======
-        self._run_dns_test(resolv_mock, ret)
-
-    def _run_dns_test(self, resolv_mock, ret):
-        with patch.object(salt.utils, 'is_windows',
-                          MagicMock(return_value=False)):
-            with patch.dict(core.__opts__, {'ipv6': False}):
-                with patch.object(salt.utils.dns, 'parse_resolv',
-                                  MagicMock(return_value=resolv_mock)):
-                    get_dns = core.dns()
-                    self.assertEqual(get_dns, ret)
 
     def test_core_virtual(self):
         '''
@@ -887,5 +875,4 @@
                                                                         'stdout': virt})}):
                     osdata = {'kernel': 'test', }
                     ret = core._virtual(osdata)
-                    self.assertEqual(ret['virtual'], virt)
->>>>>>> e5732368
+                    self.assertEqual(ret['virtual'], virt)