--- conflicted
+++ resolved
@@ -138,8 +138,6 @@
                                                       test=True),
                                          {'comment': comm4, 'result': True})
 
-<<<<<<< HEAD
-=======
     # 'modify' function tests: 1
 
     def test_modify(self):
@@ -190,7 +188,6 @@
                         del ret['changes']['diff']  # difflib formatting changes between 2.6 and 2.7
                     self.assertDictEqual(ret, {'changes': {}, 'comment': comm4, 'result': True})
 
->>>>>>> 053ad408
     # 'run_job' function tests: 1
 
     def test_run_job(self):
