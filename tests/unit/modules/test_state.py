# -*- coding: utf-8 -*-
'''
    :codeauthor: :email:`Rahul Handay <rahulha@saltstack.com>`
'''

# Import Python libs
from __future__ import absolute_import
import os

# Import Salt Testing Libs
from tests.support.mixins import LoaderModuleMockMixin
from tests.support.unit import TestCase, skipIf
from tests.support.mock import (
    MagicMock,
    patch,
    mock_open,
    NO_MOCK,
    NO_MOCK_REASON
)

# Import Salt Libs
import salt.config
import salt.loader
import salt.utils.hashutils
import salt.utils.odict
import salt.utils.platform
import salt.modules.state as state
from salt.exceptions import CommandExecutionError, SaltInvocationError
import salt.modules.config as config
from salt.ext import six


class MockState(object):
    '''
        Mock class
    '''
    def __init__(self):
        pass

    class State(object):
        '''
            Mock state class
        '''
        flag = None

        def __init__(self,
                     opts,
                     pillar_override=False,
                     pillar_enc=None,
                     initial_pillar=None):
            pass

        def verify_data(self, data):
            '''
                Mock verify_data method
            '''
            data = data
            if self.flag:
                return True
            else:
                return False

        @staticmethod
        def call(data):
            '''
                Mock call method
            '''
            data = data
            return list

        @staticmethod
        def call_high(data, orchestration_jid=None):
            '''
                Mock call_high method
            '''
            data = data
            return True

        @staticmethod
        def call_template_str(data):
            '''
                Mock call_template_str method
            '''
            data = data
            return True

        @staticmethod
        def _mod_init(data):
            '''
                Mock _mod_init method
            '''
            data = data
            return True

        def verify_high(self, data):
            '''
                Mock verify_high method
            '''
            data = data
            if self.flag:
                return True
            else:
                return -1

        @staticmethod
        def compile_high_data(data):
            '''
                Mock compile_high_data
            '''
            data = data
            return [{"__id__": "ABC"}]

        @staticmethod
        def call_chunk(data, data1, data2):
            '''
                Mock call_chunk method
            '''
            data = data
            data1 = data1
            data2 = data2
            return {'': 'ABC'}

        @staticmethod
        def call_chunks(data):
            '''
                Mock call_chunks method
            '''
            data = data
            return True

        @staticmethod
        def call_listen(data, ret):
            '''
                Mock call_listen method
            '''
            data = data
            ret = ret
            return True

        def requisite_in(self, data):  # pylint: disable=unused-argument
            return data, []

    class HighState(object):
        '''
            Mock HighState class
        '''
        flag = False
        opts = {'state_top': '',
                'pillar': {}}

        def __init__(self, opts, pillar_override=None, *args, **kwargs):
            self.building_highstate = salt.utils.odict.OrderedDict
            self.state = MockState.State(opts,
                                         pillar_override=pillar_override)

        def render_state(self, sls, saltenv, mods, matches, local=False):
            '''
                Mock render_state method
            '''
            sls = sls
            saltenv = saltenv
            mods = mods
            matches = matches
            local = local
            if self.flag:
                return {}, True
            else:
                return {}, False

        @staticmethod
        def get_top():
            '''
                Mock get_top method
            '''
            return "_top"

        def verify_tops(self, data):
            '''
                Mock verify_tops method
            '''
            data = data
            if self.flag:
                return ["a", "b"]
            else:
                return []

        @staticmethod
        def top_matches(data):
            '''
                Mock top_matches method
            '''
            data = data
            return ["a", "b", "c"]

        @staticmethod
        def push_active():
            '''
                Mock push_active method
            '''
            return True

        @staticmethod
        def compile_highstate():
            '''
                Mock compile_highstate method
            '''
            return "A"

        @staticmethod
        def compile_state_usage():
            '''
                Mock compile_state_usage method
            '''
            return "A"

        @staticmethod
        def pop_active():
            '''
                Mock pop_active method
            '''
            return True

        @staticmethod
        def compile_low_chunks():
            '''
                Mock compile_low_chunks method
            '''
            return True

        def render_highstate(self, data):
            '''
                Mock render_highstate method
            '''
            data = data
            if self.flag:
                return ["a", "b"], True
            else:
                return ["a", "b"], False

        @staticmethod
        def call_highstate(exclude, cache, cache_name, force=None,
                           whitelist=None, orchestration_jid=None):
            '''
                Mock call_highstate method
            '''
            exclude = exclude
            cache = cache
            cache_name = cache_name
            force = force
            whitelist = whitelist
            return True


class MockSerial(object):
    '''
        Mock Class
    '''
    def __init__(self):
        pass

    class Serial(object):
        '''
            Mock Serial class
        '''
        def __init__(self, data):
            data = data

        @staticmethod
        def load(data):
            '''
                Mock load method
            '''
            data = data
            return {"A": "B"}

        @staticmethod
        def dump(data, data1):
            '''
                Mock dump method
            '''
            data = data
            data1 = data1
            return True


class MockTarFile(object):
    '''
        Mock tarfile class
    '''
    path = os.sep + "tmp"

    def __init__(self):
        pass

    @staticmethod
    def open(data, data1):
        '''
            Mock open method
        '''
        data = data
        data1 = data1
        return MockTarFile

    @staticmethod
    def getmembers():
        '''
            Mock getmembers method
        '''
        return [MockTarFile]

    @staticmethod
    def extractall(data):
        '''
            Mock extractall method
        '''
        data = data
        return True

    @staticmethod
    def close():
        '''
            Mock close method
        '''
        return True


class MockJson(object):
    '''
        Mock json class
    '''
    flag = None

    def __init__(self):
        pass

    def load(self, data, object_hook=None):
        '''
            Mock load method
        '''
        data = data
        object_hook = object_hook
        if self.flag:
            return [True]
        else:
            return [{"test": ""}]


@skipIf(NO_MOCK, NO_MOCK_REASON)
class StateTestCase(TestCase, LoaderModuleMockMixin):
    '''
        Test case for salt.modules.state
    '''

    def setup_loader_modules(self):
        utils = salt.loader.utils(
            salt.config.DEFAULT_MINION_OPTS,
            whitelist=['state']
        )
        patcher = patch('salt.modules.state.salt.state', MockState())
        patcher.start()
        self.addCleanup(patcher.stop)
        return {
            state: {
                '__opts__': {
                    'cachedir': '/D',
                    'saltenv': None,
                    '__cli': 'salt',
                },
                '__utils__': utils,
                '__salt__': {
                    'config.get': config.get,
                }
            },
            config: {
                '__opts__': {},
                '__pillar__': {},
            },

        }

    def test_running(self):
        '''
            Test of checking i fthe state function is already running
        '''
        self.assertEqual(state.running(True), [])

        mock = MagicMock(side_effect=[[{"fun": "state.running", "pid": "4126",
                                        "jid": "20150325123407204096"}], []])
        with patch.dict(state.__salt__,
                        {'saltutil.is_running': mock}
                        ):
            self.assertListEqual(state.running(),
                                 ['The function "state.running"'
                                  ' is running as PID 4126 and '
                                  'was started at 2015, Mar 25 12:34:07.'
                                  '204096 with jid 20150325123407204096'])

            self.assertListEqual(state.running(), [])

    def test_low(self):
        '''
            Test of executing a single low data call
        '''
        mock = MagicMock(side_effect=[False, None, None])
        with patch.object(state, '_check_queue', mock):
            self.assertFalse(state.low({"state": "pkg", "fun": "installed",
                                        "name": "vi"}))

            MockState.State.flag = False
            self.assertEqual(state.low({"state": "pkg", "fun": "installed",
                                        "name": "vi"}), list)

            MockState.State.flag = True
            self.assertTrue(state.low({"state": "pkg", "fun": "installed",
                                       "name": "vi"}))

    def test_high(self):
        '''
            Test for checking the state system
        '''
        mock = MagicMock(side_effect=[False, None])
        with patch.object(state, '_check_queue', mock):
            self.assertFalse(state.high({"vim": {"pkg": ["installed"]}}))

            mock = MagicMock(return_value={"test": True})
            with patch.object(state, '_get_opts', mock):
                self.assertTrue(state.high({"vim": {"pkg": ["installed"]}}))

    def test_template(self):
        '''
            Test of executing the information
            stored in a template file on the minion
        '''
        mock = MagicMock(side_effect=[False, None, None])
        with patch.object(state, '_check_queue', mock):
            self.assertFalse(state.template('/home/salt/salt.sls'))

            MockState.HighState.flag = True
            self.assertTrue(state.template('/home/salt/salt.sls'))

            MockState.HighState.flag = False
            self.assertTrue(state.template('/home/salt/salt.sls'))

    def test_template_str(self):
        '''
            Test for Executing the information
            stored in a string from an sls template
        '''
        mock = MagicMock(side_effect=[False, None])
        with patch.object(state, '_check_queue', mock):
            self.assertFalse(state.template_str('Template String'))

            self.assertTrue(state.template_str('Template String'))

    def test_apply_(self):
        '''
            Test to apply states
        '''
        mock = MagicMock(return_value=True)
        with patch.object(state, 'sls', mock):
            self.assertTrue(state.apply_(True))

        with patch.object(state, 'highstate', mock):
            self.assertTrue(state.apply_(None))

    def test_list_disabled(self):
        '''
            Test to list disabled states
        '''
        mock = MagicMock(return_value=["A", "B", "C"])
        with patch.dict(state.__salt__, {'grains.get': mock}):
            self.assertListEqual(state.list_disabled(), ["A", "B", "C"])

    def test_enable(self):
        '''
            Test to Enable state function or sls run
        '''
        mock = MagicMock(return_value=["A", "B"])
        with patch.dict(state.__salt__, {'grains.get': mock}):
            mock = MagicMock(return_value=[])
            with patch.dict(state.__salt__, {'grains.setval': mock}):
                mock = MagicMock(return_value=[])
                with patch.dict(state.__salt__, {'saltutil.refresh_modules':
                                                 mock}):
                    self.assertDictEqual(state.enable("A"),
                                         {'msg': 'Info: A state enabled.',
                                          'res': True})

                    self.assertDictEqual(state.enable("Z"),
                                         {'msg': 'Info: Z state already '
                                          'enabled.', 'res': True})

    def test_disable(self):
        '''
            Test to disable state run
        '''
        mock = MagicMock(return_value=["C", "D"])
        with patch.dict(state.__salt__, {'grains.get': mock}):
            mock = MagicMock(return_value=[])
            with patch.dict(state.__salt__, {'grains.setval': mock}):
                mock = MagicMock(return_value=[])
                with patch.dict(state.__salt__, {'saltutil.refresh_modules':
                                                 mock}):
                    self.assertDictEqual(state.disable("C"),
                                         {'msg': 'Info: C state '
                                          'already disabled.',
                                          'res': True})

                    self.assertDictEqual(state.disable("Z"),
                                         {'msg': 'Info: Z state '
                                          'disabled.', 'res': True})

    def test_clear_cache(self):
        '''
            Test to clear out cached state file
        '''
        mock = MagicMock(return_value=["A.cache.p", "B.cache.p", "C"])
        with patch.object(os, 'listdir', mock):
            mock = MagicMock(return_value=True)
            with patch.object(os.path, 'isfile', mock):
                mock = MagicMock(return_value=True)
                with patch.object(os, 'remove', mock):
                    self.assertEqual(state.clear_cache(),
                                     ['A.cache.p',
                                      'B.cache.p'])

    def test_single(self):
        '''
            Test to execute single state function
        '''
        ret = {'pkg_|-name=vim_|-name=vim_|-installed': list}
        mock = MagicMock(side_effect=["A", None, None, None, None])
        with patch.object(state, '_check_queue', mock):
            self.assertEqual(state.single("pkg.installed",
                                          " name=vim"), "A")

            self.assertEqual(state.single("pk", "name=vim"),
                             "Invalid function passed")

            with patch.dict(state.__opts__, {"test": "install"}):
                mock = MagicMock(return_value={"test": ""})
                with patch.object(state, '_get_opts', mock):
                    mock = MagicMock(return_value=True)
                    with patch.object(salt.utils, 'test_mode', mock):
                        self.assertRaises(SaltInvocationError,
                                          state.single,
                                          "pkg.installed",
                                          "name=vim",
                                          pillar="A")

                        MockState.State.flag = True
                        self.assertTrue(state.single("pkg.installed",
                                                     "name=vim"))

                        MockState.State.flag = False
                        self.assertDictEqual(state.single("pkg.installed",
                                                          "name=vim"), ret)

    def test_show_top(self):
        '''
            Test to return the top data that the minion will use for a highstate
        '''
        mock = MagicMock(side_effect=["A", None, None])
        with patch.object(state, '_check_queue', mock):
            self.assertEqual(state.show_top(), "A")

            MockState.HighState.flag = True
            self.assertListEqual(state.show_top(), ['a', 'b'])

            MockState.HighState.flag = False
            self.assertListEqual(state.show_top(), ['a', 'b', 'c'])

    def test_run_request(self):
        '''
            Test to Execute the pending state request
        '''
        mock = MagicMock(side_effect=[{},
                                      {"name": "A"},
                                      {"name": {'mods': "A",
                                                'kwargs': {}}}])
        with patch.object(state, 'check_request', mock):
            self.assertDictEqual(state.run_request("A"), {})

            self.assertDictEqual(state.run_request("A"), {})

            mock = MagicMock(return_value=["True"])
            with patch.object(state, 'apply_', mock):
                mock = MagicMock(return_value="")
                with patch.object(os, 'remove', mock):
                    self.assertListEqual(state.run_request("name"),
                                         ["True"])

    def test_show_highstate(self):
        '''
            Test to retrieve the highstate data from the salt master
        '''
        mock = MagicMock(side_effect=["A", None, None])
        with patch.object(state, '_check_queue', mock):
            self.assertEqual(state.show_highstate(), "A")

            self.assertRaises(SaltInvocationError,
                              state.show_highstate,
                              pillar="A")

            self.assertEqual(state.show_highstate(), "A")

    def test_show_lowstate(self):
        '''
            Test to list out the low data that will be applied to this minion
        '''
        mock = MagicMock(side_effect=["A", None])
        with patch.object(state, '_check_queue', mock):
            self.assertRaises(AssertionError, state.show_lowstate)

            self.assertTrue(state.show_lowstate())

    def test_show_state_usage(self):
        '''
            Test to list out the state usage that will be applied to this minion
        '''

        mock = MagicMock(side_effect=["A", None, None])
        with patch.object(state, '_check_queue', mock):
            self.assertEqual(state.show_state_usage(), "A")

            self.assertRaises(SaltInvocationError,
                              state.show_state_usage,
                              pillar="A")

            self.assertEqual(state.show_state_usage(), "A")

    def test_sls_id(self):
        '''
            Test to call a single ID from the
            named module(s) and handle all requisites
        '''
        mock = MagicMock(side_effect=["A", None, None, None])
        with patch.object(state, '_check_queue', mock):
            self.assertEqual(state.sls_id("apache", "http"), "A")

            with patch.dict(state.__opts__, {"test": "A"}):
                mock = MagicMock(
                    return_value={'test': True,
                                  'saltenv': None}
                )
                with patch.object(state, '_get_opts', mock):
                    mock = MagicMock(return_value=True)
                    with patch.object(salt.utils, 'test_mode', mock):
                        MockState.State.flag = True
                        MockState.HighState.flag = True
                        self.assertEqual(state.sls_id("apache", "http"), 2)

                        MockState.State.flag = False
                        self.assertDictEqual(state.sls_id("ABC", "http"),
                                             {'': 'ABC'})
                        self.assertRaises(SaltInvocationError,
                                          state.sls_id,
                                          "DEF", "http")

    def test_show_low_sls(self):
        '''
            Test to display the low data from a specific sls
        '''
        mock = MagicMock(side_effect=["A", None, None])
        with patch.object(state, '_check_queue', mock):
            self.assertEqual(state.show_low_sls("foo"), "A")

            with patch.dict(state.__opts__, {"test": "A"}):
                mock = MagicMock(
                    return_value={'test': True,
                                  'saltenv': None}
                )
                with patch.object(state, '_get_opts', mock):
                    MockState.State.flag = True
                    MockState.HighState.flag = True
                    self.assertEqual(state.show_low_sls("foo"), 2)

                    MockState.State.flag = False
                    self.assertListEqual(state.show_low_sls("foo"),
                                         [{'__id__': 'ABC'}])

    def test_show_sls(self):
        '''
            Test to display the state data from a specific sls
        '''
        mock = MagicMock(side_effect=["A", None, None, None])
        with patch.object(state, '_check_queue', mock):
            self.assertEqual(state.show_sls("foo"), "A")

            with patch.dict(state.__opts__, {"test": "A"}):
                mock = MagicMock(
                    return_value={'test': True,
                                  'saltenv': None}
                )
                with patch.object(state, '_get_opts', mock):
                    mock = MagicMock(return_value=True)
                    with patch.object(salt.utils, 'test_mode', mock):
                        self.assertRaises(SaltInvocationError,
                                          state.show_sls,
                                          "foo",
                                          pillar="A")

                        MockState.State.flag = True
                        self.assertEqual(state.show_sls("foo"), 2)

                        MockState.State.flag = False
                        self.assertListEqual(state.show_sls("foo"),
                                             ['a', 'b'])

    def test_top(self):
        '''
            Test to execute a specific top file
        '''
        ret = ['Pillar failed to render with the following messages:', 'E']
        mock = MagicMock(side_effect=["A", None, None, None])
        with patch.object(state, '_check_queue', mock):
            self.assertEqual(state.top("reverse_top.sls"), "A")

            mock = MagicMock(side_effect=[['E'], None, None])
            with patch.object(state, '_get_pillar_errors', mock):
                with patch.dict(state.__pillar__, {"_errors": ['E']}):
                    self.assertListEqual(state.top("reverse_top.sls"), ret)

                with patch.dict(state.__opts__, {"test": "A"}):
                    mock = MagicMock(return_value={'test': True})
                    with patch.object(state, '_get_opts', mock):
                        mock = MagicMock(return_value=True)
                        with patch.object(salt.utils, 'test_mode', mock):
                            self.assertRaises(SaltInvocationError,
                                              state.top,
                                              "reverse_top.sls",
                                              pillar="A")

                            mock = MagicMock(
                                             return_value
                                             =
                                             'salt://reverse_top.sls')
                            with patch.object(os.path, 'join', mock):
                                mock = MagicMock(return_value=True)
                                with patch.object(state, '_set_retcode',
                                                  mock):
                                    self.assertTrue(
                                                    state.
                                                    top("reverse_top.sls "
                                                        "exclude=exclude.sls"))

    def test_highstate(self):
        '''
            Test to retrieve the state data from the
            salt master for the minion and execute it
        '''
        arg = "whitelist=sls1.sls"
        mock = MagicMock(side_effect=[True, False, False, False])
        with patch.object(state, '_disabled', mock):
            self.assertDictEqual(state.highstate("whitelist=sls1.sls"),
                                 {'comment': 'Disabled',
                                  'name': 'Salt highstate run is disabled. '
                                  'To re-enable, run state.enable highstate',
                                  'result': 'False'})

            mock = MagicMock(side_effect=["A", None, None])
            with patch.object(state, '_check_queue', mock):
                self.assertEqual(state.highstate("whitelist=sls1.sls"), "A")

                with patch.dict(state.__opts__, {"test": "A"}):
                    mock = MagicMock(return_value={'test': True})
                    with patch.object(state, '_get_opts', mock):
                        self.assertRaises(SaltInvocationError,
                                          state.highstate,
                                          "whitelist=sls1.sls",
                                          pillar="A")

                        mock = MagicMock(return_value=True)
                        with patch.dict(state.__salt__,
                                        {'config.option': mock}):
                            mock = MagicMock(return_value="A")
                            with patch.object(state, '_filter_running',
                                              mock):
                                mock = MagicMock(return_value=True)
                                with patch.object(state, '_filter_running',
                                                  mock):
                                    mock = MagicMock(return_value=True)
                                    with patch.object(salt.payload, 'Serial',
                                                      mock):
                                        with patch.object(os.path,
                                                          'join', mock):
                                            with patch.object(
                                                              state,
                                                              '_set'
                                                              '_retcode',
                                                              mock):
                                                self.assertTrue(state.
                                                                highstate
                                                                (arg))

    def test_clear_request(self):
        '''
            Test to clear out the state execution request without executing it
        '''
        mock = MagicMock(return_value=True)
        with patch.object(os.path, 'join', mock):
            mock = MagicMock(return_value=True)
            with patch.object(salt.payload, 'Serial', mock):
                mock = MagicMock(side_effect=[False, True, True])
                with patch.object(os.path, 'isfile', mock):
                    self.assertTrue(state.clear_request("A"))

                    mock = MagicMock(return_value=True)
                    with patch.object(os, 'remove', mock):
                        self.assertTrue(state.clear_request())

                    mock = MagicMock(return_value={})
                    with patch.object(state, 'check_request', mock):
                        self.assertFalse(state.clear_request("A"))

    def test_check_request(self):
        '''
            Test to return the state request information
        '''
        mock = MagicMock(return_value=True)
        with patch.object(os.path, 'join', mock), \
                patch('salt.modules.state.salt.payload', MockSerial):
            mock = MagicMock(side_effect=[True, True, False])
            with patch.object(os.path, 'isfile', mock):
                with patch('salt.utils.files.fopen', mock_open()):
                    self.assertDictEqual(state.check_request(), {'A': 'B'})

                with patch('salt.utils.files.fopen', mock_open()):
                    self.assertEqual(state.check_request("A"), 'B')

                self.assertDictEqual(state.check_request(), {})

    def test_request(self):
        '''
            Test to request the local admin execute a state run
        '''
        mock = MagicMock(return_value=True)
        with patch.object(state, 'apply_', mock):
            mock = MagicMock(return_value=True)
            with patch.object(os.path, 'join', mock):
                mock = MagicMock(return_value=
                                 {"test_run": "",
                                  "mods": "",
                                  "kwargs": ""})
                with patch.object(state, 'check_request', mock):
                    mock = MagicMock(return_value=True)
                    with patch.object(os, 'umask', mock):
                        with patch.object(salt.utils.platform, 'is_windows', mock):
                            with patch.dict(state.__salt__, {'cmd.run': mock}):
                                with patch('salt.utils.files.fopen', mock_open()):
                                    mock = MagicMock(return_value=True)
                                    with patch.object(os, 'umask', mock):
                                        self.assertTrue(state.request("A"))

    def test_sls(self):
        '''
            Test to execute a set list of state files from an environment
        '''
        arg = "core,edit.vim dev"
        ret = ['Pillar failed to render with the following messages:', 'E', '1']
        mock = MagicMock(return_value=True)
        with patch.object(state, 'running', mock):
            with patch.dict(state.__context__, {"retcode": 1}):
                self.assertEqual(state.sls("core,edit.vim dev"), True)

        mock = MagicMock(side_effect=[True, True, True, True, True, True])
        with patch.object(state, '_wait', mock):
            mock = MagicMock(side_effect=[["A"], [], [], [], [], []])
            with patch.object(state, '_disabled', mock):
                with patch.dict(state.__context__, {"retcode": 1}):
                    self.assertEqual(
                                     state.sls("core,edit.vim dev",
                                               None,
                                               None,
                                               True),
                                     ["A"])

                mock = MagicMock(side_effect=[['E', '1'], None, None, None, None])
                with patch.object(state, '_get_pillar_errors', mock):
                    with patch.dict(state.__context__, {"retcode": 5}):
                        with patch.dict(state.__pillar__, {"_errors": ['E', '1']}):
                            self.assertListEqual(state.sls("core,edit.vim dev",
                                                           None,
                                                           None,
                                                           True), ret)

                    with patch.dict(state.__opts__, {"test": None}):
                        mock = MagicMock(return_value={"test": "",
                                                       "saltenv": None})
                        with patch.object(state, '_get_opts', mock):
                            mock = MagicMock(return_value=True)
                            with patch.object(salt.utils,
                                              'test_mode',
                                              mock):
                                self.assertRaises(
                                                  SaltInvocationError,
                                                  state.sls,
                                                  "core,edit.vim dev",
                                                  None,
                                                  None,
                                                  True,
                                                  pillar="A")

                                mock = MagicMock(return_value="/D/cache.cache.p")
                                with patch.object(os.path,
                                                  'join',
                                                  mock):
                                    mock = MagicMock(return_value=True)
                                    with patch.object(os.path,
                                                      'isfile',
                                                      mock):
                                        with patch(
                                                   'salt.utils.files.fopen',
                                                   mock_open()):
                                            self.assertTrue(
                                                            state.sls(arg,
                                                                      None,
                                                                      None,
                                                                      True,
                                                                      cache
                                                                      =True
                                                                      )
                                                            )

                                    MockState.HighState.flag = True
                                    self.assertTrue(state.sls("core,edit"
                                                              ".vim dev",
                                                              None,
                                                              None,
                                                              True)
                                                    )

                                    MockState.HighState.flag = False
                                    mock = MagicMock(return_value=True)
                                    with patch.dict(state.__salt__,
                                                    {'config.option':
                                                     mock}):
                                        mock = MagicMock(return_value=
                                                         True)
                                        with patch.object(
                                                          state,
                                                          '_filter_'
                                                          'running',
                                                          mock):
                                            self.sub_test_sls()

    def test_get_test_value(self):
        '''
        Test _get_test_value when opts contains different values
        '''
        test_arg = 'test'
        with patch.dict(state.__opts__, {test_arg: True}):
            self.assertTrue(state._get_test_value(test=None),
                            msg='Failure when {0} is True in __opts__'.format(test_arg))

        with patch.dict(config.__pillar__, {test_arg: 'blah'}):
            self.assertFalse(state._get_test_value(test=None),
                            msg='Failure when {0} is blah in __opts__'.format(test_arg))

        with patch.dict(config.__pillar__, {test_arg: 'true'}):
            self.assertFalse(state._get_test_value(test=None),
                            msg='Failure when {0} is true in __opts__'.format(test_arg))

        with patch.dict(config.__opts__, {test_arg: False}):
            self.assertFalse(state._get_test_value(test=None),
                            msg='Failure when {0} is False in __opts__'.format(test_arg))

        with patch.dict(config.__opts__, {}):
            self.assertFalse(state._get_test_value(test=None),
                            msg='Failure when {0} does not exist in __opts__'.format(test_arg))

        with patch.dict(config.__pillar__, {test_arg: None}):
            self.assertEqual(state._get_test_value(test=None), None,
                            msg='Failure when {0} is None in __opts__'.format(test_arg))

        with patch.dict(config.__pillar__, {test_arg: True}):
            self.assertTrue(state._get_test_value(test=None),
                            msg='Failure when {0} is True in __pillar__'.format(test_arg))

        with patch.dict(config.__pillar__, {'master': {test_arg: True}}):
            self.assertTrue(state._get_test_value(test=None),
                            msg='Failure when {0} is True in master __pillar__'.format(test_arg))

        with patch.dict(config.__pillar__, {'master': {test_arg: False}}):
            with patch.dict(config.__pillar__, {test_arg: True}):
                self.assertTrue(state._get_test_value(test=None),
                                msg='Failure when {0} is False in master __pillar__ and True in pillar'.format(test_arg))

        with patch.dict(config.__pillar__, {'master': {test_arg: True}}):
            with patch.dict(config.__pillar__, {test_arg: False}):
                self.assertFalse(state._get_test_value(test=None),
                                 msg='Failure when {0} is True in master __pillar__ and False in pillar'.format(test_arg))

        with patch.dict(state.__opts__, {'test': False}):
            self.assertFalse(state._get_test_value(test=None),
                             msg='Failure when {0} is False in __opts__'.format(test_arg))

        with patch.dict(state.__opts__, {'test': False}):
            with patch.dict(config.__pillar__, {'master': {test_arg: True}}):
                self.assertTrue(state._get_test_value(test=None),
                                msg='Failure when {0} is False in __opts__'.format(test_arg))

        with patch.dict(state.__opts__, {}):
            self.assertTrue(state._get_test_value(test=True),
                            msg='Failure when test is True as arg')

    def sub_test_sls(self):
        '''
            Sub function of test_sls
        '''
        mock = MagicMock(return_value=True)
        with patch.object(os.path, 'join', mock):
            with patch.object(os, 'umask', mock):
                mock = MagicMock(return_value=False)
                with patch.object(salt.utils.platform, 'is_windows', mock):
                    mock = MagicMock(return_value=True)
                    with patch.object(os, 'umask', mock):
                        with patch.object(state, '_set_retcode', mock):
                            with patch.dict(state.__opts__,
                                            {"test": True}):
                                with patch('salt.utils.files.fopen', mock_open()):
                                    self.assertTrue(state.sls("core,edit"
                                                              ".vim dev",
                                                              None,
                                                              None,
                                                              True))

    def test_pkg(self):
        '''
            Test to execute a packaged state run
        '''
        tar_file = os.sep + os.path.join('tmp', 'state_pkg.tgz')
        mock = MagicMock(side_effect=[False, True, True, True, True, True, True, True])
        with patch.object(os.path, 'isfile', mock), \
                patch('salt.modules.state.tarfile', MockTarFile), \
                patch('salt.modules.state.json', MockJson()):
            self.assertEqual(state.pkg(tar_file, "", "md5"), {})

            mock = MagicMock(side_effect=[False, 0, 0, 0, 0])
            with patch.object(salt.utils.hashutils, 'get_hash', mock):
                # Verify hash
                self.assertDictEqual(state.pkg(tar_file, "", "md5"), {})

                # Verify file outside intended root
                self.assertDictEqual(state.pkg(tar_file, 0, "md5"), {})

                MockTarFile.path = ""
                MockJson.flag = True
                with patch('salt.utils.files.fopen', mock_open()):
                    self.assertListEqual(state.pkg(tar_file, 0, "md5"), [True])

                MockTarFile.path = ""
                MockJson.flag = False
<<<<<<< HEAD
                if six.PY2:
                    with patch('salt.utils.files.fopen', mock_open()), \
                            patch.dict(state.__utils__, {'state.check_result': MagicMock(return_value=True)}):
                        self.assertTrue(state.pkg(tar_file, 0, "md5"))
                else:
                    with patch('salt.utils.files.fopen', mock_open()):
                        self.assertTrue(state.pkg(tar_file, 0, "md5"))

    def test_lock_saltenv(self):
        '''
        Tests lock_saltenv in each function which accepts saltenv on the CLI
        '''
        lock_msg = 'lock_saltenv is enabled, saltenv cannot be changed'
        empty_list_mock = MagicMock(return_value=[])
        with patch.dict(state.__opts__, {'lock_saltenv': True}), \
                patch.dict(state.__salt__, {'grains.get': empty_list_mock}), \
                patch.object(state, 'running', empty_list_mock):

            # Test high
            with self.assertRaisesRegex(CommandExecutionError, lock_msg):
                state.high(
                    [{"vim": {"pkg": ["installed"]}}], saltenv='base')

            # Test template
            with self.assertRaisesRegex(CommandExecutionError, lock_msg):
                state.template('foo', saltenv='base')

            # Test template_str
            with self.assertRaisesRegex(CommandExecutionError, lock_msg):
                state.template_str('foo', saltenv='base')

            # Test apply_ with SLS
            with self.assertRaisesRegex(CommandExecutionError, lock_msg):
                state.apply_('foo', saltenv='base')

            # Test apply_ with Highstate
            with self.assertRaisesRegex(CommandExecutionError, lock_msg):
                state.apply_(saltenv='base')

            # Test highstate
            with self.assertRaisesRegex(CommandExecutionError, lock_msg):
                state.highstate(saltenv='base')

            # Test sls
            with self.assertRaisesRegex(CommandExecutionError, lock_msg):
                state.sls('foo', saltenv='base')

            # Test top
            with self.assertRaisesRegex(CommandExecutionError, lock_msg):
                state.top('foo.sls', saltenv='base')

            # Test show_highstate
            with self.assertRaisesRegex(CommandExecutionError, lock_msg):
                state.show_highstate(saltenv='base')

            # Test show_lowstate
            with self.assertRaisesRegex(CommandExecutionError, lock_msg):
                state.show_lowstate(saltenv='base')

            # Test sls_id
            with self.assertRaisesRegex(CommandExecutionError, lock_msg):
                state.sls_id('foo', 'bar', saltenv='base')

            # Test show_low_sls
            with self.assertRaisesRegex(CommandExecutionError, lock_msg):
                state.show_low_sls('foo', saltenv='base')

            # Test show_sls
            with self.assertRaisesRegex(CommandExecutionError, lock_msg):
                state.show_sls('foo', saltenv='base')

            # Test show_top
            with self.assertRaisesRegex(CommandExecutionError, lock_msg):
                state.show_top(saltenv='base')

            # Test single
            with self.assertRaisesRegex(CommandExecutionError, lock_msg):
                state.single('foo.bar', name='baz', saltenv='base')

            # Test pkg
            with self.assertRaisesRegex(CommandExecutionError, lock_msg):
                state.pkg(
                    '/tmp/salt_state.tgz',
                    '760a9353810e36f6d81416366fc426dc',
                    'md5',
                    saltenv='base')
=======
                with patch('salt.utils.fopen', mock_open()):
                    self.assertTrue(state.pkg(tar_file, 0, "md5"))

    def test_get_pillar_errors_CC(self):
        '''
        Test _get_pillar_errors function.
        CC: External clean, Internal clean
        :return:
        '''
        for int_pillar, ext_pillar in [({'foo': 'bar'}, {'fred': 'baz'}),
                                       ({'foo': 'bar'}, None),
                                       ({}, {'fred': 'baz'})]:
            with patch('salt.modules.state.__pillar__', int_pillar):
                for opts, res in [({'force': True}, None),
                                  ({'force': False}, None),
                                  ({}, None)]:
                    assert res == state._get_pillar_errors(kwargs=opts, pillar=ext_pillar)

    def test_get_pillar_errors_EC(self):
        '''
        Test _get_pillar_errors function.
        EC: External erroneous, Internal clean
        :return:
        '''
        errors = ['failure', 'everywhere']
        for int_pillar, ext_pillar in [({'foo': 'bar'}, {'fred': 'baz', '_errors': errors}),
                                       ({}, {'fred': 'baz', '_errors': errors})]:
            with patch('salt.modules.state.__pillar__', int_pillar):
                for opts, res in [({'force': True}, None),
                                  ({'force': False}, errors),
                                  ({}, errors)]:
                    assert res == state._get_pillar_errors(kwargs=opts, pillar=ext_pillar)

    def test_get_pillar_errors_EE(self):
        '''
        Test _get_pillar_errors function.
        CC: External erroneous, Internal erroneous
        :return:
        '''
        errors = ['failure', 'everywhere']
        for int_pillar, ext_pillar in [({'foo': 'bar', '_errors': errors}, {'fred': 'baz', '_errors': errors})]:
            with patch('salt.modules.state.__pillar__', int_pillar):
                for opts, res in [({'force': True}, None),
                                  ({'force': False}, errors),
                                  ({}, errors)]:
                    assert res == state._get_pillar_errors(kwargs=opts, pillar=ext_pillar)

    def test_get_pillar_errors_CE(self):
        '''
        Test _get_pillar_errors function.
        CC: External clean, Internal erroneous
        :return:
        '''
        errors = ['failure', 'everywhere']
        for int_pillar, ext_pillar in [({'foo': 'bar', '_errors': errors}, {'fred': 'baz'}),
                                       ({'foo': 'bar', '_errors': errors}, None)]:
            with patch('salt.modules.state.__pillar__', int_pillar):
                for opts, res in [({'force': True}, None),
                                  ({'force': False}, errors),
                                  ({}, errors)]:
                    assert res == state._get_pillar_errors(kwargs=opts, pillar=ext_pillar)
>>>>>>> ba614625
<|MERGE_RESOLUTION|>--- conflicted
+++ resolved
@@ -1051,7 +1051,6 @@
 
                 MockTarFile.path = ""
                 MockJson.flag = False
-<<<<<<< HEAD
                 if six.PY2:
                     with patch('salt.utils.files.fopen', mock_open()), \
                             patch.dict(state.__utils__, {'state.check_result': MagicMock(return_value=True)}):
@@ -1138,9 +1137,6 @@
                     '760a9353810e36f6d81416366fc426dc',
                     'md5',
                     saltenv='base')
-=======
-                with patch('salt.utils.fopen', mock_open()):
-                    self.assertTrue(state.pkg(tar_file, 0, "md5"))
 
     def test_get_pillar_errors_CC(self):
         '''
@@ -1199,5 +1195,4 @@
                 for opts, res in [({'force': True}, None),
                                   ({'force': False}, errors),
                                   ({}, errors)]:
-                    assert res == state._get_pillar_errors(kwargs=opts, pillar=ext_pillar)
->>>>>>> ba614625
+                    assert res == state._get_pillar_errors(kwargs=opts, pillar=ext_pillar)