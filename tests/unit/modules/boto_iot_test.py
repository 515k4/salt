# -*- coding: utf-8 -*-

# Import Python libs
from __future__ import absolute_import
from distutils.version import LooseVersion  # pylint: disable=import-error,no-name-in-module
import random
import string

# Import Salt Testing libs
from salttesting.unit import skipIf, TestCase
from salttesting.mock import (
    MagicMock,
    NO_MOCK,
    NO_MOCK_REASON,
    patch
)
from salttesting.helpers import ensure_in_syspath

ensure_in_syspath('../../')

# Import Salt libs
import salt.config
import salt.loader
from salt.modules import boto_iot
from salt.ext.six.moves import range  # pylint: disable=import-error,redefined-builtin

# Import 3rd-party libs
import logging

# pylint: disable=import-error,no-name-in-module,unused-import
try:
    import boto
    import boto3
    from botocore.exceptions import ClientError
    from botocore import __version__ as found_botocore_version
    HAS_BOTO = True
except ImportError:
    HAS_BOTO = False

# pylint: enable=import-error,no-name-in-module,unused-import

# the boto_iot module relies on the connect_to_region() method
# which was added in boto 2.8.0
# https://github.com/boto/boto/commit/33ac26b416fbb48a60602542b4ce15dcc7029f12
required_boto3_version = '1.2.1'
required_botocore_version = '1.4.41'

log = logging.getLogger(__name__)

opts = salt.config.DEFAULT_MINION_OPTS
context = {}
utils = salt.loader.utils(opts, whitelist=['boto3'], context=context)

boto_iot.__utils__ = utils
boto_iot.__init__(opts)
boto_iot.__salt__ = {}


def _has_required_boto():
    '''
    Returns True/False boolean depending on if Boto is installed and correct
    version.
    '''
    if not HAS_BOTO:
        return False
    elif LooseVersion(boto3.__version__) < LooseVersion(required_boto3_version):
        return False
    elif LooseVersion(found_botocore_version) < LooseVersion(required_botocore_version):
        return False
    else:
        return True


if _has_required_boto():
    region = 'us-east-1'
    access_key = 'GKTADJGHEIQSXMKKRBJ08H'
    secret_key = 'askdjghsdfjkghWupUjasdflkdfklgjsdfjajkghs'
    conn_parameters = {'region': region, 'key': access_key, 'keyid': secret_key, 'profile': {}}
    error_message = 'An error occurred (101) when calling the {0} operation: Test-defined error'
    not_found_error = ClientError({
        'Error': {
            'Code': 'ResourceNotFoundException',
            'Message': "Test-defined error"
        }
    }, 'msg')
    topic_rule_not_found_error = ClientError({
        'Error': {
            'Code': 'UnauthorizedException',
            'Message': "Test-defined error"
        }
    }, 'msg')
    error_content = {
      'Error': {
        'Code': 101,
        'Message': "Test-defined error"
      }
    }
    policy_ret = dict(policyName='testpolicy',
                      policyDocument='{"Version": "2012-10-17", "Statement": [{"Action": ["iot:Publish"], "Resource": ["*"], "Effect": "Allow"}]}',
                      policyArn='arn:aws:iot:us-east-1:123456:policy/my_policy',
                      policyVersionId=1,
                      defaultVersionId=1)
    topic_rule_ret = dict(ruleName='testrule',
                      sql="SELECT * FROM 'iot/test'",
                      description='topic rule description',
                      createdAt='1970-01-01',
                      actions=[{'lambda': {'functionArn': 'arn:aws:::function'}}],
                      ruleDisabled=True)

    thing_type_name = 'test_thing_type'
    thing_type_desc = 'test_thing_type_desc'
    thing_type_attr_1 = 'test_thing_type_search_attr_1'
    thing_type_ret = dict(
        thingTypeName=thing_type_name,
        thingTypeProperties=dict(
            thingTypeDescription=thing_type_desc,
            searchableAttributes=[thing_type_attr_1],
        ),
        thingTypeMetadata=dict(
            deprecated=False,
            creationDate='test_thing_type_create_date'
        )
    )
    thing_type_arn = 'test_thing_type_arn'
    create_thing_type_ret = dict(
        thingTypeName=thing_type_name,
        thingTypeArn=thing_type_arn
    )


@skipIf(HAS_BOTO is False, 'The boto module must be installed.')
@skipIf(_has_required_boto() is False, 'The boto3 module must be greater than'
                                       ' or equal to version {0}'
        .format(required_boto3_version))
@skipIf(NO_MOCK, NO_MOCK_REASON)
class BotoIoTTestCaseBase(TestCase):
    conn = None

    # Set up MagicMock to replace the boto3 session
    def setUp(self):
        boto_iot.__context__ = {}
        context.clear()
        # connections keep getting cached from prior tests, can't find the
        # correct context object to clear it. So randomize the cache key, to prevent any
        # cache hits
        conn_parameters['key'] = ''.join(random.choice(string.ascii_lowercase + string.digits) for _ in range(50))

        self.patcher = patch('boto3.session.Session')
        self.addCleanup(self.patcher.stop)
        mock_session = self.patcher.start()

        session_instance = mock_session.return_value
        self.conn = MagicMock()
        session_instance.client.return_value = self.conn


class BotoIoTTestCaseMixin(object):
    pass


<<<<<<< HEAD
@skipIf(HAS_BOTO is False, 'The boto module must be installed.')
@skipIf(_has_required_boto() is False, 'The boto3 module must be greater than'
                                       ' or equal to version {0}.  The botocore'
                                       ' module must be greater than or equal to'
                                       ' version {1}.'
        .format(required_boto3_version, required_botocore_version))
@skipIf(NO_MOCK, NO_MOCK_REASON)
class BotoIoTThingTypeTestCase(BotoIoTTestCaseBase, BotoIoTTestCaseMixin):
    '''
    TestCase for salt.modules.boto_iot module
    '''

    def test_that_when_checking_if_a_thing_type_exists_and_a_thing_type_exists_the_thing_type_exists_method_returns_true(self):
        '''
        Tests checking iot thing type existence when the iot thing type already exists
        '''
        self.conn.describe_thing_type.return_value = thing_type_ret
        result = boto_iot.thing_type_exists(thingTypeName=thing_type_name, **conn_parameters)

        self.assertTrue(result['exists'])

    def test_that_when_checking_if_a_thing_type_exists_and_a_thing_type_does_not_exist_the_thing_type_exists_method_returns_false(self):
        '''
        Tests checking iot thing type existence when the iot thing type does not exist
        '''
        self.conn.describe_thing_type.side_effect = not_found_error
        result = boto_iot.thing_type_exists(thingTypeName='non existent thing type', **conn_parameters)

        self.assertFalse(result['exists'])

    def test_that_when_checking_if_a_thing_type_exists_and_boto3_returns_an_error_the_thing_type_exists_method_returns_error(self):
        '''
        Tests checking iot thing type existence when boto returns an error
        '''
        self.conn.describe_thing_type.side_effect = ClientError(error_content, 'describe_thing_type')
        result = boto_iot.thing_type_exists(thingTypeName='mythingtype', **conn_parameters)

        self.assertEqual(result.get('error', {}).get('message'), error_message.format('describe_thing_type'))

    def test_that_when_describing_thing_type_and_thing_type_exists_the_describe_thing_type_method_returns_thing_type(self):
        '''
        Tests describe thing type for an existing thing type
        '''
        self.conn.describe_thing_type.return_value = thing_type_ret
        result = boto_iot.describe_thing_type(thingTypeName=thing_type_name, **conn_parameters)

        self.assertEqual(result.get('thing_type'), thing_type_ret)

    def test_that_when_describing_thing_type_and_thing_type_does_not_exists_the_describe_thing_type_method_returns_none(self):
        '''
        Tests describe thing type for an non existent thing type
        '''
        self.conn.describe_thing_type.side_effect = not_found_error
        result = boto_iot.describe_thing_type(thingTypeName='non existent thing type', **conn_parameters)

        self.assertEqual(result.get('thing_type'), None)

    def test_that_when_describing_thing_type_and_boto3_returns_error_an_error_the_describe_thing_type_method_returns_error(self):
        self.conn.describe_thing_type.side_effect = ClientError(error_content, 'describe_thing_type')
        result = boto_iot.describe_thing_type(thingTypeName='mythingtype', **conn_parameters)

        self.assertEqual(result.get('error', {}).get('message'), error_message.format('describe_thing_type'))

    def test_that_when_creating_a_thing_type_succeeds_the_create_thing_type_method_returns_true(self):
        '''
        tests True when thing type created
        '''
        self.conn.create_thing_type.return_value = create_thing_type_ret
        result = boto_iot.create_thing_type(thingTypeName=thing_type_name,
                                            thingTypeDescription=thing_type_desc,
                                            searchableAttributesList=[thing_type_attr_1],
                                            **conn_parameters)
        self.assertTrue(result['created'])
        self.assertTrue(result['thingTypeArn'], thing_type_arn)

    def test_that_when_creating_a_thing_type_fails_the_create_thing_type_method_returns_error(self):
        '''
        tests False when thing type not created
        '''
        self.conn.create_thing_type.side_effect = ClientError(error_content, 'create_thing_type')
        result = boto_iot.create_thing_type(thingTypeName=thing_type_name,
                                            thingTypeDescription=thing_type_desc,
                                            searchableAttributesList=[thing_type_attr_1],
                                            **conn_parameters)
        self.assertEqual(result.get('error', {}).get('message'), error_message.format('create_thing_type'))

    def test_that_when_deprecating_a_thing_type_succeeds_the_deprecate_thing_type_method_returns_true(self):
        '''
        tests True when deprecate thing type succeeds
        '''
        self.conn.deprecate_thing_type.return_value = {}
        result = boto_iot.deprecate_thing_type(thingTypeName=thing_type_name,
                                               undoDeprecate=False,
                                               **conn_parameters)

        self.assertTrue(result.get('deprecated'))
        self.assertEqual(result.get('error'), None)

    def test_that_when_deprecating_a_thing_type_fails_the_deprecate_thing_type_method_returns_error(self):
        '''
        tests False when thing type fails to deprecate
        '''
        self.conn.deprecate_thing_type.side_effect = ClientError(error_content, 'deprecate_thing_type')
        result = boto_iot.deprecate_thing_type(thingTypeName=thing_type_name,
                                               undoDeprecate=False,
                                               **conn_parameters)

        self.assertFalse(result.get('deprecated'))
        self.assertEqual(result.get('error', {}).get('message'), error_message.format('deprecate_thing_type'))

    def test_that_when_deleting_a_thing_type_succeeds_the_delete_thing_type_method_returns_true(self):
        '''
        tests True when delete thing type succeeds
        '''
        self.conn.delete_thing_type.return_value = {}
        result = boto_iot.delete_thing_type(thingTypeName=thing_type_name, **conn_parameters)

        self.assertTrue(result.get('deleted'))
        self.assertEqual(result.get('error'), None)

    def test_that_when_deleting_a_thing_type_fails_the_delete_thing_type_method_returns_error(self):
        '''
        tests False when delete thing type fails
        '''
        self.conn.delete_thing_type.side_effect = ClientError(error_content, 'delete_thing_type')
        result = boto_iot.delete_thing_type(thingTypeName=thing_type_name, **conn_parameters)
        self.assertFalse(result.get('deleted'))
        self.assertEqual(result.get('error', {}).get('message'), error_message.format('delete_thing_type'))


@skipIf(HAS_BOTO is False, 'The boto module must be installed.')
@skipIf(_has_required_boto() is False, 'The boto3 module must be greater than'
                                       ' or equal to version {0}.  The botocore'
                                       ' module must be greater than or equal to'
                                       ' version {1}.'
        .format(required_boto3_version, required_botocore_version))
@skipIf(NO_MOCK, NO_MOCK_REASON)
=======
>>>>>>> dc3a68ed
class BotoIoTPolicyTestCase(BotoIoTTestCaseBase, BotoIoTTestCaseMixin):
    '''
    TestCase for salt.modules.boto_iot module
    '''

    def test_that_when_checking_if_a_policy_exists_and_a_policy_exists_the_policy_exists_method_returns_true(self):
        '''
        Tests checking iot policy existence when the iot policy already exists
        '''
        self.conn.get_policy.return_value = {'policy': policy_ret}
        result = boto_iot.policy_exists(policyName=policy_ret['policyName'], **conn_parameters)

        self.assertTrue(result['exists'])

    def test_that_when_checking_if_a_policy_exists_and_a_policy_does_not_exist_the_policy_exists_method_returns_false(self):
        '''
        Tests checking iot policy existence when the iot policy does not exist
        '''
        self.conn.get_policy.side_effect = not_found_error
        result = boto_iot.policy_exists(policyName='mypolicy', **conn_parameters)

        self.assertFalse(result['exists'])

    def test_that_when_checking_if_a_policy_exists_and_boto3_returns_an_error_the_policy_exists_method_returns_error(self):
        '''
        Tests checking iot policy existence when boto returns an error
        '''
        self.conn.get_policy.side_effect = ClientError(error_content, 'get_policy')
        result = boto_iot.policy_exists(policyName='mypolicy', **conn_parameters)

        self.assertEqual(result.get('error', {}).get('message'), error_message.format('get_policy'))

    def test_that_when_creating_a_policy_succeeds_the_create_policy_method_returns_true(self):
        '''
        tests True policy created.
        '''
        self.conn.create_policy.return_value = policy_ret
        result = boto_iot.create_policy(policyName=policy_ret['policyName'],
                                        policyDocument=policy_ret['policyDocument'],
                                        **conn_parameters)

        self.assertTrue(result['created'])

    def test_that_when_creating_a_policy_fails_the_create_policy_method_returns_error(self):
        '''
        tests False policy not created.
        '''
        self.conn.create_policy.side_effect = ClientError(error_content, 'create_policy')
        result = boto_iot.create_policy(policyName=policy_ret['policyName'],
                                        policyDocument=policy_ret['policyDocument'],
                                        **conn_parameters)
        self.assertEqual(result.get('error', {}).get('message'), error_message.format('create_policy'))

    def test_that_when_deleting_a_policy_succeeds_the_delete_policy_method_returns_true(self):
        '''
        tests True policy deleted.
        '''
        result = boto_iot.delete_policy(policyName='testpolicy',
                                        **conn_parameters)

        self.assertTrue(result['deleted'])

    def test_that_when_deleting_a_policy_fails_the_delete_policy_method_returns_false(self):
        '''
        tests False policy not deleted.
        '''
        self.conn.delete_policy.side_effect = ClientError(error_content, 'delete_policy')
        result = boto_iot.delete_policy(policyName='testpolicy',
                                        **conn_parameters)
        self.assertFalse(result['deleted'])

    def test_that_when_describing_policy_it_returns_the_dict_of_properties_returns_true(self):
        '''
        Tests describing parameters if policy exists
        '''
        self.conn.get_policy.return_value = {'policy': policy_ret}

        result = boto_iot.describe_policy(policyName=policy_ret['policyName'], **conn_parameters)

        self.assertTrue(result['policy'])

    def test_that_when_describing_policy_it_returns_the_dict_of_properties_returns_false(self):
        '''
        Tests describing parameters if policy does not exist
        '''
        self.conn.get_policy.side_effect = not_found_error
        result = boto_iot.describe_policy(policyName='testpolicy', **conn_parameters)

        self.assertFalse(result['policy'])

    def test_that_when_describing_policy_on_client_error_it_returns_error(self):
        '''
        Tests describing parameters failure
        '''
        self.conn.get_policy.side_effect = ClientError(error_content, 'get_policy')
        result = boto_iot.describe_policy(policyName='testpolicy', **conn_parameters)
        self.assertTrue('error' in result)

    def test_that_when_checking_if_a_policy_version_exists_and_a_policy_version_exists_the_policy_version_exists_method_returns_true(self):
        '''
        Tests checking iot policy existence when the iot policy version already exists
        '''
        self.conn.get_policy.return_value = {'policy': policy_ret}
        result = boto_iot.policy_version_exists(policyName=policy_ret['policyName'],
                                                policyVersionId=1,
                                                **conn_parameters)

        self.assertTrue(result['exists'])

    def test_that_when_checking_if_a_policy_version_exists_and_a_policy_version_does_not_exist_the_policy_version_exists_method_returns_false(self):
        '''
        Tests checking iot policy_version existence when the iot policy_version does not exist
        '''
        self.conn.get_policy_version.side_effect = not_found_error
        result = boto_iot.policy_version_exists(policyName=policy_ret['policyName'],
                                                policyVersionId=1,
                                                **conn_parameters)

        self.assertFalse(result['exists'])

    def test_that_when_checking_if_a_policy_version_exists_and_boto3_returns_an_error_the_policy_version_exists_method_returns_error(self):
        '''
        Tests checking iot policy_version existence when boto returns an error
        '''
        self.conn.get_policy_version.side_effect = ClientError(error_content, 'get_policy_version')
        result = boto_iot.policy_version_exists(policyName=policy_ret['policyName'],
                                                policyVersionId=1,
                                                **conn_parameters)

        self.assertEqual(result.get('error', {}).get('message'), error_message.format('get_policy_version'))

    def test_that_when_creating_a_policy_version_succeeds_the_create_policy_version_method_returns_true(self):
        '''
        tests True policy_version created.
        '''
        self.conn.create_policy_version.return_value = policy_ret
        result = boto_iot.create_policy_version(policyName=policy_ret['policyName'],
                                        policyDocument=policy_ret['policyDocument'],
                                        **conn_parameters)

        self.assertTrue(result['created'])

    def test_that_when_creating_a_policy_version_fails_the_create_policy_version_method_returns_error(self):
        '''
        tests False policy_version not created.
        '''
        self.conn.create_policy_version.side_effect = ClientError(error_content, 'create_policy_version')
        result = boto_iot.create_policy_version(policyName=policy_ret['policyName'],
                                        policyDocument=policy_ret['policyDocument'],
                                        **conn_parameters)
        self.assertEqual(result.get('error', {}).get('message'), error_message.format('create_policy_version'))

    def test_that_when_deleting_a_policy_version_succeeds_the_delete_policy_version_method_returns_true(self):
        '''
        tests True policy_version deleted.
        '''
        result = boto_iot.delete_policy_version(policyName='testpolicy',
                                        policyVersionId=1,
                                        **conn_parameters)

        self.assertTrue(result['deleted'])

    def test_that_when_deleting_a_policy_version_fails_the_delete_policy_version_method_returns_false(self):
        '''
        tests False policy_version not deleted.
        '''
        self.conn.delete_policy_version.side_effect = ClientError(error_content, 'delete_policy_version')
        result = boto_iot.delete_policy_version(policyName='testpolicy',
                                        policyVersionId=1,
                                        **conn_parameters)
        self.assertFalse(result['deleted'])

    def test_that_when_describing_policy_version_it_returns_the_dict_of_properties_returns_true(self):
        '''
        Tests describing parameters if policy_version exists
        '''
        self.conn.get_policy_version.return_value = {'policy': policy_ret}

        result = boto_iot.describe_policy_version(policyName=policy_ret['policyName'],
                                        policyVersionId=1,
                                        **conn_parameters)

        self.assertTrue(result['policy'])

    def test_that_when_describing_policy_version_it_returns_the_dict_of_properties_returns_false(self):
        '''
        Tests describing parameters if policy_version does not exist
        '''
        self.conn.get_policy_version.side_effect = not_found_error
        result = boto_iot.describe_policy_version(policyName=policy_ret['policyName'],
                                        policyVersionId=1,
                                        **conn_parameters)

        self.assertFalse(result['policy'])

    def test_that_when_describing_policy_version_on_client_error_it_returns_error(self):
        '''
        Tests describing parameters failure
        '''
        self.conn.get_policy_version.side_effect = ClientError(error_content, 'get_policy_version')
        result = boto_iot.describe_policy_version(policyName=policy_ret['policyName'],
                                        policyVersionId=1,
                                        **conn_parameters)
        self.assertTrue('error' in result)

    def test_that_when_listing_policies_succeeds_the_list_policies_method_returns_true(self):
        '''
        tests True policies listed.
        '''
        self.conn.list_policies.return_value = {'policies': [policy_ret]}
        result = boto_iot.list_policies(**conn_parameters)

        self.assertTrue(result['policies'])

    def test_that_when_listing_policy_fails_the_list_policy_method_returns_false(self):
        '''
        tests False no policy listed.
        '''
        self.conn.list_policies.return_value = {'policies': []}
        result = boto_iot.list_policies(**conn_parameters)
        self.assertFalse(result['policies'])

    def test_that_when_listing_policy_fails_the_list_policy_method_returns_error(self):
        '''
        tests False policy error.
        '''
        self.conn.list_policies.side_effect = ClientError(error_content, 'list_policies')
        result = boto_iot.list_policies(**conn_parameters)
        self.assertEqual(result.get('error', {}).get('message'), error_message.format('list_policies'))

    def test_that_when_listing_policy_versions_succeeds_the_list_policy_versions_method_returns_true(self):
        '''
        tests True policy versions listed.
        '''
        self.conn.list_policy_versions.return_value = {'policyVersions': [policy_ret]}
        result = boto_iot.list_policy_versions(policyName='testpolicy',
                                               **conn_parameters)

        self.assertTrue(result['policyVersions'])

    def test_that_when_listing_policy_versions_fails_the_list_policy_versions_method_returns_false(self):
        '''
        tests False no policy versions listed.
        '''
        self.conn.list_policy_versions.return_value = {'policyVersions': []}
        result = boto_iot.list_policy_versions(policyName='testpolicy',
                                               **conn_parameters)
        self.assertFalse(result['policyVersions'])

    def test_that_when_listing_policy_versions_fails_the_list_policy_versions_method_returns_error(self):
        '''
        tests False policy versions error.
        '''
        self.conn.list_policy_versions.side_effect = ClientError(error_content, 'list_policy_versions')
        result = boto_iot.list_policy_versions(policyName='testpolicy',
                                               **conn_parameters)
        self.assertEqual(result.get('error', {}).get('message'), error_message.format('list_policy_versions'))

    def test_that_when_setting_default_policy_version_succeeds_the_set_default_policy_version_method_returns_true(self):
        '''
        tests True policy version set.
        '''
        result = boto_iot.set_default_policy_version(policyName='testpolicy',
                                               policyVersionId=1,
                                               **conn_parameters)

        self.assertTrue(result['changed'])

    def test_that_when_set_default_policy_version_fails_the_set_default_policy_version_method_returns_error(self):
        '''
        tests False policy version error.
        '''
        self.conn.set_default_policy_version.side_effect = \
                                ClientError(error_content, 'set_default_policy_version')
        result = boto_iot.set_default_policy_version(policyName='testpolicy',
                                               policyVersionId=1,
                                               **conn_parameters)
        self.assertEqual(result.get('error', {}).get('message'),
                         error_message.format('set_default_policy_version'))

    def test_that_when_list_principal_policies_succeeds_the_list_principal_policies_method_returns_true(self):
        '''
        tests True policies listed.
        '''
        self.conn.list_principal_policies.return_value = {'policies': [policy_ret]}
        result = boto_iot.list_principal_policies(principal='us-east-1:GUID-GUID-GUID',
                                               **conn_parameters)

        self.assertTrue(result['policies'])

    def test_that_when_list_principal_policies_fails_the_list_principal_policies_method_returns_error(self):
        '''
        tests False policy version error.
        '''
        self.conn.list_principal_policies.side_effect = \
                                ClientError(error_content, 'list_principal_policies')
        result = boto_iot.list_principal_policies(principal='us-east-1:GUID-GUID-GUID',
                                               **conn_parameters)
        self.assertEqual(result.get('error', {}).get('message'),
                         error_message.format('list_principal_policies'))

    def test_that_when_attach_principal_policy_succeeds_the_attach_principal_policy_method_returns_true(self):
        '''
        tests True policy attached.
        '''
        result = boto_iot.attach_principal_policy(policyName='testpolicy',
                                               principal='us-east-1:GUID-GUID-GUID',
                                               **conn_parameters)

        self.assertTrue(result['attached'])

    def test_that_when_attach_principal_policy_version_fails_the_attach_principal_policy_version_method_returns_error(self):
        '''
        tests False policy version error.
        '''
        self.conn.attach_principal_policy.side_effect = \
                                ClientError(error_content, 'attach_principal_policy')
        result = boto_iot.attach_principal_policy(policyName='testpolicy',
                                               principal='us-east-1:GUID-GUID-GUID',
                                               **conn_parameters)
        self.assertEqual(result.get('error', {}).get('message'),
                         error_message.format('attach_principal_policy'))

    def test_that_when_detach_principal_policy_succeeds_the_detach_principal_policy_method_returns_true(self):
        '''
        tests True policy detached.
        '''
        result = boto_iot.detach_principal_policy(policyName='testpolicy',
                                               principal='us-east-1:GUID-GUID-GUID',
                                               **conn_parameters)

        self.assertTrue(result['detached'])

    def test_that_when_detach_principal_policy_version_fails_the_detach_principal_policy_version_method_returns_error(self):
        '''
        tests False policy version error.
        '''
        self.conn.detach_principal_policy.side_effect = \
                                ClientError(error_content, 'detach_principal_policy')
        result = boto_iot.detach_principal_policy(policyName='testpolicy',
                                               principal='us-east-1:GUID-GUID-GUID',
                                               **conn_parameters)
        self.assertEqual(result.get('error', {}).get('message'),
                         error_message.format('detach_principal_policy'))


@skipIf(HAS_BOTO is False, 'The boto module must be installed.')
@skipIf(_has_required_boto() is False, 'The boto3 module must be greater than'
                                       ' or equal to version {0}.  The botocore'
                                       ' module must be greater than or equal to'
                                       ' version {1}.'
        .format(required_boto3_version, required_botocore_version))
@skipIf(NO_MOCK, NO_MOCK_REASON)
class BotoIoTTopicRuleTestCase(BotoIoTTestCaseBase, BotoIoTTestCaseMixin):
    '''
    TestCase for salt.modules.boto_iot module
    '''

    def test_that_when_checking_if_a_topic_rule_exists_and_a_topic_rule_exists_the_topic_rule_exists_method_returns_true(self):
        '''
        Tests checking iot topic_rule existence when the iot topic_rule already exists
        '''
        self.conn.get_topic_rule.return_value = {'rule': topic_rule_ret}
        result = boto_iot.topic_rule_exists(ruleName=topic_rule_ret['ruleName'],
                                            **conn_parameters)

        self.assertTrue(result['exists'])

    def test_that_when_checking_if_a_rule_exists_and_a_rule_does_not_exist_the_topic_rule_exists_method_returns_false(self):
        '''
        Tests checking iot rule existence when the iot rule does not exist
        '''
        self.conn.get_topic_rule.side_effect = topic_rule_not_found_error
        result = boto_iot.topic_rule_exists(ruleName='mypolicy', **conn_parameters)

        self.assertFalse(result['exists'])

    def test_that_when_checking_if_a_topic_rule_exists_and_boto3_returns_an_error_the_topic_rule_exists_method_returns_error(self):
        '''
        Tests checking iot topic_rule existence when boto returns an error
        '''
        self.conn.get_topic_rule.side_effect = ClientError(error_content, 'get_topic_rule')
        result = boto_iot.topic_rule_exists(ruleName='myrule', **conn_parameters)

        self.assertEqual(result.get('error', {}).get('message'),
                                      error_message.format('get_topic_rule'))

    def test_that_when_creating_a_topic_rule_succeeds_the_create_topic_rule_method_returns_true(self):
        '''
        tests True topic_rule created.
        '''
        self.conn.create_topic_rule.return_value = topic_rule_ret
        result = boto_iot.create_topic_rule(ruleName=topic_rule_ret['ruleName'],
                                        sql=topic_rule_ret['sql'],
                                        description=topic_rule_ret['description'],
                                        actions=topic_rule_ret['actions'],
                                        **conn_parameters)

        self.assertTrue(result['created'])

    def test_that_when_creating_a_topic_rule_fails_the_create_topic_rule_method_returns_error(self):
        '''
        tests False topic_rule not created.
        '''
        self.conn.create_topic_rule.side_effect = ClientError(error_content, 'create_topic_rule')
        result = boto_iot.create_topic_rule(ruleName=topic_rule_ret['ruleName'],
                                        sql=topic_rule_ret['sql'],
                                        description=topic_rule_ret['description'],
                                        actions=topic_rule_ret['actions'],
                                        **conn_parameters)
        self.assertEqual(result.get('error', {}).get('message'), error_message.format('create_topic_rule'))

    def test_that_when_replacing_a_topic_rule_succeeds_the_replace_topic_rule_method_returns_true(self):
        '''
        tests True topic_rule replaced.
        '''
        self.conn.replace_topic_rule.return_value = topic_rule_ret
        result = boto_iot.replace_topic_rule(ruleName=topic_rule_ret['ruleName'],
                                        sql=topic_rule_ret['sql'],
                                        description=topic_rule_ret['description'],
                                        actions=topic_rule_ret['actions'],
                                        **conn_parameters)

        self.assertTrue(result['replaced'])

    def test_that_when_replacing_a_topic_rule_fails_the_replace_topic_rule_method_returns_error(self):
        '''
        tests False topic_rule not replaced.
        '''
        self.conn.replace_topic_rule.side_effect = ClientError(error_content, 'replace_topic_rule')
        result = boto_iot.replace_topic_rule(ruleName=topic_rule_ret['ruleName'],
                                        sql=topic_rule_ret['sql'],
                                        description=topic_rule_ret['description'],
                                        actions=topic_rule_ret['actions'],
                                        **conn_parameters)
        self.assertEqual(result.get('error', {}).get('message'), error_message.format('replace_topic_rule'))

    def test_that_when_deleting_a_topic_rule_succeeds_the_delete_topic_rule_method_returns_true(self):
        '''
        tests True topic_rule deleted.
        '''
        result = boto_iot.delete_topic_rule(ruleName='testrule',
                                        **conn_parameters)

        self.assertTrue(result['deleted'])

    def test_that_when_deleting_a_topic_rule_fails_the_delete_topic_rule_method_returns_false(self):
        '''
        tests False topic_rule not deleted.
        '''
        self.conn.delete_topic_rule.side_effect = ClientError(error_content, 'delete_topic_rule')
        result = boto_iot.delete_topic_rule(ruleName='testrule',
                                        **conn_parameters)
        self.assertFalse(result['deleted'])

    def test_that_when_describing_topic_rule_it_returns_the_dict_of_properties_returns_true(self):
        '''
        Tests describing parameters if topic_rule exists
        '''
        self.conn.get_topic_rule.return_value = {'rule': topic_rule_ret}

        result = boto_iot.describe_topic_rule(ruleName=topic_rule_ret['ruleName'],
                                              **conn_parameters)

        self.assertTrue(result['rule'])

    def test_that_when_describing_topic_rule_on_client_error_it_returns_error(self):
        '''
        Tests describing parameters failure
        '''
        self.conn.get_topic_rule.side_effect = ClientError(error_content, 'get_topic_rule')
        result = boto_iot.describe_topic_rule(ruleName='testrule', **conn_parameters)
        self.assertTrue('error' in result)

    def test_that_when_listing_topic_rules_succeeds_the_list_topic_rules_method_returns_true(self):
        '''
        tests True topic_rules listed.
        '''
        self.conn.list_topic_rules.return_value = {'rules': [topic_rule_ret]}
        result = boto_iot.list_topic_rules(**conn_parameters)

        self.assertTrue(result['rules'])

    def test_that_when_listing_topic_rules_fails_the_list_topic_rules_method_returns_error(self):
        '''
        tests False policy error.
        '''
        self.conn.list_topic_rules.side_effect = ClientError(error_content, 'list_topic_rules')
        result = boto_iot.list_topic_rules(**conn_parameters)
        self.assertEqual(result.get('error', {}).get('message'), error_message.format('list_topic_rules'))


if __name__ == '__main__':
    from integration import run_tests  # pylint: disable=import-error
    run_tests(BotoIoTPolicyTestCase, needs_daemon=False)
    run_tests(BotoIoTTopicRuleTestCase, needs_daemon=False)<|MERGE_RESOLUTION|>--- conflicted
+++ resolved
@@ -158,7 +158,6 @@
     pass
 
 
-<<<<<<< HEAD
 @skipIf(HAS_BOTO is False, 'The boto module must be installed.')
 @skipIf(_has_required_boto() is False, 'The boto3 module must be greater than'
                                        ' or equal to version {0}.  The botocore'
@@ -296,8 +295,6 @@
                                        ' version {1}.'
         .format(required_boto3_version, required_botocore_version))
 @skipIf(NO_MOCK, NO_MOCK_REASON)
-=======
->>>>>>> dc3a68ed
 class BotoIoTPolicyTestCase(BotoIoTTestCaseBase, BotoIoTTestCaseMixin):
     '''
     TestCase for salt.modules.boto_iot module
