Jinja2
# This should be changed to msgpack-python for Packages
# msgpack-python>0.3,!=0.5.5
msgpack>=0.5,!=0.5.5
PyYAML
MarkupSafe
requests>=1.0.0
tornado>=4.2.1,<6.0; python_version < '3'
tornado>=4.2.1,<5.0; python_version >= '3.4'
<<<<<<< HEAD
=======

>>>>>>> 16916d6b
# Required by Tornado to handle threads stuff.
futures>=2.0; python_version < '3.0'<|MERGE_RESOLUTION|>--- conflicted
+++ resolved
@@ -7,9 +7,6 @@
 requests>=1.0.0
 tornado>=4.2.1,<6.0; python_version < '3'
 tornado>=4.2.1,<5.0; python_version >= '3.4'
-<<<<<<< HEAD
-=======
 
->>>>>>> 16916d6b
 # Required by Tornado to handle threads stuff.
 futures>=2.0; python_version < '3.0'