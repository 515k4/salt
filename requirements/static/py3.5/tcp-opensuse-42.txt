--- conflicted
+++ resolved
@@ -92,11 +92,7 @@
 setproctitle==1.1.10
 setuptools-scm==3.2.0
 singledispatch==3.4.0.3   # via tornado
-<<<<<<< HEAD
-six==1.12.0               # via cheroot, cherrypy, cryptography, docker, docker-pycreds, google-auth, kubernetes, mock, more-itertools, moto, pathlib2, pylxd, pyopenssl, pytest, python-dateutil, python-jose, pyvmomi, responses, salttesting, singledispatch, tempora, websocket-client
-=======
-six==1.12.0               # via cheroot, cherrypy, cryptography, docker, docker-pycreds, google-auth, kubernetes, mock, more-itertools, moto, pathlib2, pygit2, pyopenssl, pytest, python-dateutil, python-jose, pyvmomi, responses, salttesting, singledispatch, tempora, websocket-client
->>>>>>> fd639320
+six==1.12.0               # via cheroot, cherrypy, cryptography, docker, docker-pycreds, google-auth, kubernetes, mock, more-itertools, moto, pathlib2, pygit2, pylxd, pyopenssl, pytest, python-dateutil, python-jose, pyvmomi, responses, salttesting, singledispatch, tempora, websocket-client
 smmap2==2.0.5             # via gitdb2
 strict-rfc3339==0.7
 tempora==1.14.1           # via portend
